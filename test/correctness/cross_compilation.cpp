#include "Halide.h"
#include <stdio.h>

#ifndef _MSC_VER
#include <unistd.h>
#endif

using namespace Halide;


int main(int argc, char **argv) {
    // Make sure it's possible to generate object files for lots of
    // targets. This provides early warning that you may have broken
    // Halide on some other platform.

    Func f;
    Var x;
    f(x) = x;

    std::string targets[] = {
        "x86-64-linux",
        "x86-32-linux",
        "x86-64-osx",
        "x86-32-osx",
        "x86-64-windows",
        "x86-32-windows",
        "arm-64-ios",
        "arm-32-ios",
        "arm-64-android",
        "arm-32-android",
        "mips-32-android"
    };

    for (const std::string &t : targets) {
        Target target = parse_target_string(t);
        f.compile_to_file("test_object_" + t, std::vector<Argument>(), target);

        #ifndef _MSC_VER
<<<<<<< HEAD
        std::string object_name = "test_object_" + t + ".o";
        if ((target.os == Target::Windows) && (!target.has_feature(Target::MinGW))) object_name += "bj";
=======
        std::string object_name = "test_object_" + t;
        if (target.os == Target::Windows) {
            object_name += ".obj";
        } else {
            object_name += ".o";
        }
>>>>>>> bbe150cc
        assert(access(object_name.c_str(), F_OK) == 0 && "Output file not created.");
        #endif
    }

    printf("Success!\n");
    return 0;
}<|MERGE_RESOLUTION|>--- conflicted
+++ resolved
@@ -36,17 +36,12 @@
         f.compile_to_file("test_object_" + t, std::vector<Argument>(), target);
 
         #ifndef _MSC_VER
-<<<<<<< HEAD
-        std::string object_name = "test_object_" + t + ".o";
-        if ((target.os == Target::Windows) && (!target.has_feature(Target::MinGW))) object_name += "bj";
-=======
         std::string object_name = "test_object_" + t;
-        if (target.os == Target::Windows) {
+        if (target.os == Target::Windows && !target.has_feature(Target::MinGW)) {
             object_name += ".obj";
         } else {
             object_name += ".o";
         }
->>>>>>> bbe150cc
         assert(access(object_name.c_str(), F_OK) == 0 && "Output file not created.");
         #endif
     }
