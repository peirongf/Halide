--- conflicted
+++ resolved
@@ -44,15 +44,9 @@
         test_##name(x) = name(input(x));                                      \
         Buffer in_buffer(type_of<type>(), in_buf);                            \
         input.set(in_buffer);                                                 \
-<<<<<<< HEAD
         Target target = get_target_from_environment();                        \
         if (target.has_gpu()) {                                               \
             test_##name.gpu_tile(x, 8, GPU_DEFAULT);                          \
-=======
-        Target target = get_jit_target_from_environment();                        \
-        if (target.features & Target::CUDA) {                                 \
-            test_##name.cuda_tile(x, 8);                                      \
->>>>>>> a323db09
         }                                                                     \
         Image<type> result = test_##name.realize(in_buf->extent[0], target);  \
         for (int i = 0; i < in_buf->extent[0]; i++) {                         \
@@ -71,15 +65,9 @@
         test_##name(x) = name(input(0, x), input(1, x));                            \
         Buffer in_buffer(type_of<type>(), in_buf);                                  \
         input.set(in_buffer);                                                       \
-<<<<<<< HEAD
         Target target = get_target_from_environment();                              \
         if (target.has_gpu()) {                                                     \
           test_##name.gpu_tile(x, 8, GPU_DEFAULT);                                  \
-=======
-        Target target = get_jit_target_from_environment();                              \
-        if (target.features & Target::CUDA) {                                       \
-            test_##name.cuda_tile(x, 8);                                            \
->>>>>>> a323db09
         }                                                                           \
         Image<type> result = test_##name.realize(in_buf->extent[1], target);        \
         for (int i = 0; i < in_buf->extent[1]; i++) {                               \
