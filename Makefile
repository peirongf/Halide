--- conflicted
+++ resolved
@@ -500,12 +500,11 @@
   x86_avx \
   x86_sse41
 
-<<<<<<< HEAD
-RUNTIME_EXPORTED_INCLUDES = include/HalideRuntime.h include/HalideRuntimeCuda.h \
-                            include/HalideRuntimeOpenCL.h \
-                            include/HalideRuntimeOpenGL.h \
-                            include/HalideRuntimeOpenGLCompute.h \
-                            include/HalideRuntimeRenderscript.h
+RUNTIME_EXPORTED_INCLUDES = $(INCLUDE_DIR)/HalideRuntime.h $(INCLUDE_DIR)/HalideRuntimeCuda.h \
+                            $(INCLUDE_DIR)/HalideRuntimeOpenCL.h \
+                            $(INCLUDE_DIR)/HalideRuntimeOpenGL.h \
+                            $(INCLUDE_DIR)/HalideRuntimeOpenGLCompute.h \
+                            $(INCLUDE_DIR)/HalideRuntimeRenderscript.h
 
 INITIAL_MODULES = $(RUNTIME_CPP_COMPONENTS:%=$(BUILD_DIR)/initmod.%_32.o) \
                   $(RUNTIME_CPP_COMPONENTS:%=$(BUILD_DIR)/initmod.%_64.o) \
@@ -513,11 +512,6 @@
                   $(RUNTIME_CPP_COMPONENTS:%=$(BUILD_DIR)/initmod.%_64_debug.o) \
                   $(RUNTIME_LL_COMPONENTS:%=$(BUILD_DIR)/initmod.%_ll.o) \
                   $(PTX_DEVICE_INITIAL_MODULES:libdevice.%.bc=$(BUILD_DIR)/initmod_ptx.%_ll.o)
-=======
-RUNTIME_EXPORTED_INCLUDES = $(INCLUDE_DIR)/HalideRuntime.h $(INCLUDE_DIR)/HalideRuntimeCuda.h $(INCLUDE_DIR)/HalideRuntimeOpenCL.h $(INCLUDE_DIR)/HalideRuntimeOpenGL.h $(INCLUDE_DIR)/HalideRuntimeRenderscript.h
-
-INITIAL_MODULES = $(RUNTIME_CPP_COMPONENTS:%=$(BUILD_DIR)/initmod.%_32.o) $(RUNTIME_CPP_COMPONENTS:%=$(BUILD_DIR)/initmod.%_64.o) $(RUNTIME_CPP_COMPONENTS:%=$(BUILD_DIR)/initmod.%_32_debug.o) $(RUNTIME_CPP_COMPONENTS:%=$(BUILD_DIR)/initmod.%_64_debug.o) $(RUNTIME_LL_COMPONENTS:%=$(BUILD_DIR)/initmod.%_ll.o) $(PTX_DEVICE_INITIAL_MODULES:libdevice.%.bc=$(BUILD_DIR)/initmod_ptx.%_ll.o)
->>>>>>> 8b55e086
 
 .PHONY: all
 all: $(BIN_DIR)/libHalide.a $(BIN_DIR)/libHalide.so $(INCLUDE_DIR)/Halide.h $(RUNTIME_EXPORTED_INCLUDES) test_internal
