--- conflicted
+++ resolved
@@ -73,13 +73,8 @@
 
 let malloc (con:context) (elems:expr) (elem_size:expr) = 
   let c = con.c and m = con.m and b = con.b in  
-<<<<<<< HEAD
   let malloc = declare_function "malloc" (function_type (pointer_type (i8_type c)) [|i64_type c|]) m in  
-  build_call malloc [|cg_expr con (Cast (Int 64, size))|] "" b 
-=======
-  let malloc = declare_function "safe_malloc" (function_type (pointer_type (i8_type c)) [|i64_type c|]) m in  
   build_call malloc [|cg_expr con (Cast (Int 64, elems *~ elem_size))|] "" b 
->>>>>>> 088648ef
 
 let free (con:context) (address:llvalue) =
   let c = con.c and m = con.m and b = con.b in
