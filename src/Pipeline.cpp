#include <algorithm>
#include <iostream>
#include <fstream>

#include "Pipeline.h"
#include "Argument.h"
#include "CodeGen_JavaScript.h"
#include "Func.h"
#include "IRVisitor.h"
#include "JavaScriptExecutor.h"
#include "LLVM_Headers.h"
#include "LLVM_Output.h"
#include "Lower.h"
#include "Output.h"
#include "PrintLoopNest.h"

using namespace Halide::Internal;

namespace Halide {

using std::vector;
using std::string;
using std::set;

/** An inferred argument. Inferred args are either Params,
 * ImageParams, or Buffers. The first two are handled by the param
 * field, and global images are tracked via the buf field. These
 * are used directly when jitting, or used for validation when
 * compiling with an explicit argument list. */
struct InferredArgument {
    Argument arg;
    Parameter param;
    Buffer buffer;

    bool operator<(const InferredArgument &other) const {
        if (arg.is_buffer() && !other.arg.is_buffer()) {
            return true;
        } else if (other.arg.is_buffer() && !arg.is_buffer()) {
            return false;
        } else {
            return arg.name < other.arg.name;
        }
    }
};

struct PipelineContents {
    mutable RefCount ref_count;

    // Cached lowered stmt
    Module module;

    // Cached jit-compiled code
    JITModule jit_module;
    Target jit_target;

    // Cache compiled JavaScript is JITting with Target::JavaScript. */
    std::string cached_javascript;

    /** Clear all cached state */
    void invalidate_cache() {
        module = Module("", Target());
        jit_module = JITModule();
        jit_target = Target();
        inferred_args.clear();
        cached_javascript.clear();
    }

    // The outputs
    vector<Function> outputs;

    // JIT custom overrides
    JITHandlers jit_handlers;

    /** The user context that's used when jitting. This is not
     * settable by user code, but is reserved for internal use.  Note
     * that this is an Argument + Parameter (rather than a
     * Param<void*>) so that we can exclude it from the
     * ObjectInstanceRegistry. */
    InferredArgument user_context_arg;

    /** A set of custom passes to use when lowering this Func. */
    vector<CustomLoweringPass> custom_lowering_passes;

    /** The inferred arguments. */
    vector<InferredArgument> inferred_args;

    /** List of C funtions and Funcs to satisfy HalideExtern* and
     * define_extern calls. */
    std::map<std::string, JITExtern> jit_externs;

    PipelineContents() :
        module("", Target()) {
        user_context_arg.arg = Argument("__user_context", Argument::InputScalar, Handle(), 0);
        user_context_arg.param = Parameter(Handle(), false, 0, "__user_context",
                                           /*is_explicit_name*/ true, /*register_instance*/ false);
    }

    ~PipelineContents() {
        clear_custom_lowering_passes();
    }

    void clear_custom_lowering_passes() {
        invalidate_cache();
        for (size_t i = 0; i < custom_lowering_passes.size(); i++) {
            if (custom_lowering_passes[i].deleter) {
                custom_lowering_passes[i].deleter(custom_lowering_passes[i].pass);
            }
        }
        custom_lowering_passes.clear();
    }
};

namespace Internal {
template<>
EXPORT RefCount &ref_count<PipelineContents>(const PipelineContents *p) {
    return p->ref_count;
}

template<>
EXPORT void destroy<PipelineContents>(const PipelineContents *p) {
    delete p;
}
}

Pipeline::Pipeline() : contents(NULL) {
}

bool Pipeline::defined() const {
    return contents.defined();
}

Pipeline::Pipeline(Func output) : contents(new PipelineContents) {
    output.compute_root().store_root();
    output.function().freeze();
    contents.ptr->outputs.push_back(output.function());
}

Pipeline::Pipeline(const vector<Func> &outputs) : contents(new PipelineContents) {
    for (Func f: outputs) {
        f.compute_root().store_root();
        f.function().freeze();
        contents.ptr->outputs.push_back(f.function());
    }
}

vector<Func> Pipeline::outputs() {
    vector<Func> funcs;
    for (Function f : contents.ptr->outputs) {
        funcs.push_back(Func(f));
    }
    return funcs;
}

void Pipeline::compile_to(const Outputs &output_files,
                          const vector<Argument> &args,
                          const string &fn_name,
                          const Target &target) {
    user_assert(defined()) << "Can't compile undefined Pipeline.\n";

    for (Function f : contents.ptr->outputs) {
        user_assert(f.has_pure_definition() || f.has_extern_definition())
            << "Can't compile undefined Func.\n";
    }

    Module m = compile_to_module(args, fn_name, target);

    llvm::LLVMContext context;
    llvm::Module *llvm_module = compile_module_to_llvm_module(m, context);

    if (!output_files.object_name.empty()) {
        if (target.arch == Target::PNaCl) {
            compile_llvm_module_to_llvm_bitcode(llvm_module, output_files.object_name);
        } else {
            compile_llvm_module_to_object(llvm_module, output_files.object_name);
        }
    }
    if (!output_files.assembly_name.empty()) {
        if (target.arch == Target::PNaCl) {
            compile_llvm_module_to_llvm_assembly(llvm_module, output_files.assembly_name);
        } else {
            compile_llvm_module_to_assembly(llvm_module, output_files.assembly_name);
        }
    }
    if (!output_files.bitcode_name.empty()) {
        compile_llvm_module_to_llvm_bitcode(llvm_module, output_files.bitcode_name);
    }

    delete llvm_module;
}


void Pipeline::compile_to_bitcode(const string &filename,
                                  const vector<Argument> &args,
                                  const string &fn_name,
                                  const Target &target) {
    compile_module_to_llvm_bitcode(compile_to_module(args, fn_name, target), filename);
}

void Pipeline::compile_to_object(const string &filename,
                                 const vector<Argument> &args,
                                 const string &fn_name,
                                 const Target &target) {
    compile_module_to_object(compile_to_module(args, fn_name, target), filename);
}

void Pipeline::compile_to_header(const string &filename,
                                 const vector<Argument> &args,
                                 const string &fn_name,
                                 const Target &target) {
    compile_module_to_c_header(compile_to_module(args, fn_name, target), filename);
}

void Pipeline::compile_to_assembly(const string &filename,
                                   const vector<Argument> &args,
                                   const string &fn_name,
                                   const Target &target) {
    compile_module_to_assembly(compile_to_module(args, fn_name, target), filename);
}


void Pipeline::compile_to_c(const string &filename,
                            const vector<Argument> &args,
                            const string &fn_name,
                            const Target &target) {
    compile_module_to_c_source(compile_to_module(args, fn_name, target), filename);
}

void Pipeline::compile_to_javascript(const string &filename,
                                     const vector<Argument> &args,
                                     const string &fn_name,
                                     const Target &target) {
    compile_module_to_javascript_source(compile_to_module(args, fn_name, target), filename);
}

void Pipeline::print_loop_nest() {
    user_assert(defined()) << "Can't print loop nest of undefined Pipeline.\n";
    std::cerr << Halide::Internal::print_loop_nest(contents.ptr->outputs);
}

void Pipeline::compile_to_lowered_stmt(const string &filename,
                                       const vector<Argument> &args,
                                       StmtOutputFormat fmt,
                                       const Target &target) {
    Module m = compile_to_module(args, "", target);
    if (fmt == HTML) {
        compile_module_to_html(m, filename);
    } else {
        compile_module_to_text(m, filename);
    }
}

void Pipeline::compile_to_file(const string &filename_prefix,
                               const vector<Argument> &args,
                               const Target &target) {
    Module m = compile_to_module(args, filename_prefix, target);
    compile_module_to_c_header(m, filename_prefix + ".h");

    if (target.arch == Target::PNaCl) {
        compile_module_to_llvm_bitcode(m, filename_prefix + ".o");
    } else {
        compile_module_to_object(m, filename_prefix + ".o");
    }
}

namespace Internal {

class InferArguments : public IRGraphVisitor {
public:
    vector<InferredArgument> &args;

    InferArguments(vector<InferredArgument> &a,
                   const vector<Function> &o) : args(a), outputs(o) {
        args.clear();
        for (const Function &f : outputs) {
            visit_function(f);
        }
    }

private:
    vector<Function> outputs;
    set<string> visited_functions;

    using IRGraphVisitor::visit;

    bool already_have(const string &name) {
        // Ignore dependencies on the output buffers
        for (const Function &output : outputs) {
            if (name == output.name() || starts_with(name, output.name() + ".")) {
                return true;
            }
        }
        for (const InferredArgument &arg : args) {
            if (arg.arg.name == name) {
                return true;
            }
        }
        return false;
    }

    void visit_exprs(const std::vector<Expr>& v) {
        for (Expr i : v) {
            visit_expr(i);
        }
    }

    void visit_expr(Expr e) {
        if (!e.defined()) return;
        e.accept(this);
    }

    void visit_function(const Function& func) {
        if (visited_functions.count(func.name())) return;
        visited_functions.insert(func.name());

        func.accept(this);

        // Function::accept hits all the Expr children of the
        // Function, but misses the buffers and images that might be
        // extern arguments.
        if (func.has_extern_definition()) {
            for (const ExternFuncArgument &extern_arg : func.extern_arguments()) {
                if (extern_arg.is_func()) {
                    visit_function(extern_arg.func);
                } else if (extern_arg.is_buffer()) {
                    include_buffer(extern_arg.buffer);
                } else if (extern_arg.is_image_param()) {
                    include_parameter(extern_arg.image_param);
                }
            }
        }
    }

    void include_parameter(Parameter p) {
        if (!p.defined()) return;
        if (already_have(p.name())) return;

        Expr def, min, max;
        if (!p.is_buffer()) {
            def = p.get_scalar_expr();
            min = p.get_min_value();
            max = p.get_max_value();
        }
        InferredArgument a = {
            Argument(p.name(),
                     p.is_buffer() ? Argument::InputBuffer : Argument::InputScalar,
                     p.type(), p.dimensions(), def, min, max),
            p,
            Buffer()};
        args.push_back(a);
    }

    void include_buffer(Buffer b) {
        if (!b.defined()) return;
        if (already_have(b.name())) return;

        InferredArgument a = {
            Argument(b.name(), Argument::InputBuffer, b.type(), b.dimensions()),
            Parameter(),
            b};
        args.push_back(a);
    }

    void visit(const Load *op) {
        IRGraphVisitor::visit(op);
        include_parameter(op->param);
        include_buffer(op->image);
    }

    void visit(const Variable *op) {
        IRGraphVisitor::visit(op);
        include_parameter(op->param);
        include_buffer(op->image);
    }

    void visit(const Call *op) {
        IRGraphVisitor::visit(op);
        visit_function(op->func);
        include_buffer(op->image);
        include_parameter(op->param);
    }
};

} // namespace Internal

vector<Argument> Pipeline::infer_arguments() {
    user_assert(defined()) << "Can't infer arguments on an undefined Pipeline\n";

    if (contents.ptr->inferred_args.empty()) {
        // Infer an arguments vector by walking the IR
        InferArguments infer_args(contents.ptr->inferred_args,
                                  contents.ptr->outputs);

        // Sort the Arguments with all buffers first (alphabetical by name),
        // followed by all non-buffers (alphabetical by name).
        std::sort(contents.ptr->inferred_args.begin(), contents.ptr->inferred_args.end());

        // Add the user context argument.
        contents.ptr->inferred_args.push_back(contents.ptr->user_context_arg);
    }

    // Return the inferred argument types, minus any constant images
    // (we'll embed those in the binary by default), and minus the user_context arg.
    vector<Argument> result;
    for (const InferredArgument &arg : contents.ptr->inferred_args) {
        debug(1) << "Inferred argument: " << arg.arg.type << " " << arg.arg.name << "\n";
        if (!arg.buffer.defined() &&
            arg.arg.name != contents.ptr->user_context_arg.arg.name) {
            result.push_back(arg.arg);
        }
    }


    return result;
}

class FindExterns : public IRGraphVisitor {
    using IRGraphVisitor::visit;

    bool buffer_like_name(const std::string &name) {
        bool is_bounds_query = name.find(".bounds_query") != std::string::npos;
        return is_bounds_query ||
            (ends_with(name, ".buffer") || ends_with(name, ".tmp_buffer"));
    }

    void visit(const Call *op) {
        IRGraphVisitor::visit(op);

        if (op->call_type == Call::Extern &&
            externs.count(op->name) == 0) {
            void *address = get_symbol_address(op->name.c_str());
            if (address == NULL && !starts_with(op->name, "_")) {
                std::string underscored_name = "_" + op->name;
                address = get_symbol_address(underscored_name.c_str());
            }
            if (address != NULL) {
                struct JITExtern jit_extern;
                jit_extern.c_function = address;
                jit_extern.signature.is_void_return = op->type.bits == 0;
                jit_extern.signature.ret_type = op->type;
                for (Expr e : op->args) {
                    ScalarOrBufferT this_arg;
                    this_arg.scalar_type = e.type();
                    if (e.type().is_handle()) {
                        const Variable *v = e.as<Variable>();
                        // This code heuristically matches the patterns define_extern uses to pass buffer arguments and result parameters.
                        // TODO: Come up with a way to keep the buffer typing through lowering.
                        this_arg.is_buffer = (v != NULL) && buffer_like_name(v->name);
                    } else {
                        this_arg.is_buffer = false;
                    }
                    jit_extern.signature.arg_types.push_back(this_arg);
                }
                externs[op->name] = jit_extern;
            }
        }
    }

public:
    FindExterns(std::map<std::string, JITExtern> &externs) : externs(externs) {
    }

    std::map<std::string, JITExtern> &externs;
};

/** Check that all the necessary arguments are in an args vector. Any
 * images in the source that aren't in the args vector are returned. */
vector<Buffer> Pipeline::validate_arguments(const vector<Argument> &args) {
    infer_arguments();

    vector<Buffer> images_to_embed;

    for (const InferredArgument &arg : contents.ptr->inferred_args) {

        if (arg.param.same_as(contents.ptr->user_context_arg.param)) {
            // The user context is always in the inferred args, but is
            // not required to be in the args list.
            continue;
        }

        internal_assert(arg.arg.is_input()) << "Expected only input Arguments here";

        bool found = false;
        for (Argument a : args) {
            found |= (a.name == arg.arg.name);
        }

        if (arg.buffer.defined() && !found) {
            // It's a raw Buffer used that isn't in the args
            // list. Embed it in the output instead.
            images_to_embed.push_back(arg.buffer);
            debug(1) << "Embedding image " << arg.buffer.name() << "\n";
        } else if (!found) {
            std::ostringstream err;
            err << "Generated code refers to ";
            if (arg.arg.is_buffer()) {
                err << "image ";
            }
            err << "parameter " << arg.arg.name
                << ", which was not found in the argument list.\n";

            err << "\nArgument list specified: ";
            for (size_t i = 0; i < args.size(); i++) {
                err << args[i].name << " ";
            }
            err << "\n\nParameters referenced in generated code: ";
            for (const InferredArgument &ia : contents.ptr->inferred_args) {
                if (ia.arg.name != contents.ptr->user_context_arg.arg.name) {
                    err << ia.arg.name << " ";
                }
            }
            err << "\n\n";
            user_error << err.str();
        }
    }

    return images_to_embed;
}


Module Pipeline::compile_to_module(const vector<Argument> &args,
                                   const string &fn_name,
                                   const Target &target) {
    user_assert(defined()) << "Can't compile undefined Pipeline\n";

    // TODO: This is a bit of a wart. Right now, IR cannot directly
    // reference Buffers because neither CodeGen_LLVM nor
    // CodeGen_C can generate the correct buffer unpacking code.

    // To work around this, we generate two functions. The private
    // function is one where every buffer referenced is an argument,
    // and the public function is a wrapper that calls the private
    // function, passing the global buffers to the private
    // function. This works because the public function does not
    // attempt to directly access any of the fields of the buffer.

    Stmt private_body;

    const Module &old_module = contents.ptr->module;
    if (!old_module.functions.empty() &&
        old_module.target() == target) {
        internal_assert(old_module.functions.size() == 2);
        // We can avoid relowering and just reuse the private body
        // from the old module. We expect two functions in the old
        // module: the private one then the public one.
        private_body = old_module.functions[0].body;
        debug(2) << "Reusing old module\n";
    } else {
        vector<IRMutator *> custom_passes;
        for (CustomLoweringPass p : contents.ptr->custom_lowering_passes) {
            custom_passes.push_back(p.pass);
        }

        private_body = lower(contents.ptr->outputs, target, custom_passes);
    }

    string private_name = "__" + fn_name;

    // Get all the arguments/global images referenced in this function.
    vector<Argument> public_args = args;

    // If the target specifies user context but it's not in the args
    // vector, add it at the start (the jit path puts it in there
    // explicitly).
    bool requires_user_context = target.has_feature(Target::UserContext);
    bool has_user_context = false;
    for (Argument arg : args) {
        if (arg.name == contents.ptr->user_context_arg.arg.name) {
            has_user_context = true;
        }
    }
    if (requires_user_context && !has_user_context) {
        public_args.insert(public_args.begin(), contents.ptr->user_context_arg.arg);
    }

    vector<Buffer> global_images = validate_arguments(public_args);

    // Add the output buffer arguments
    for (Function out : contents.ptr->outputs) {
        for (Parameter buf : out.output_buffers()) {
            public_args.push_back(Argument(buf.name(),
                                           Argument::OutputBuffer,
                                           buf.type(), buf.dimensions()));
        }
    }

    // Create a module with all the global images in it.
    Module module(fn_name, target);

    // Add all the global images to the module, and add the global
    // images used to the private argument list.
    vector<Argument> private_args = public_args;
    for (Buffer buf : global_images) {
        module.append(buf);
        private_args.push_back(Argument(buf.name(),
                                        Argument::InputBuffer,
                                        buf.type(), buf.dimensions()));
    }

    module.append(LoweredFunc(private_name, private_args,
                              private_body, LoweredFunc::Internal));

    // Generate a call to the private function, adding an arguments
    // for the global images.
    vector<Expr> private_params;
    for (Argument arg : private_args) {
        if (arg.is_buffer()) {
            private_params.push_back(Variable::make(type_of<void*>(), arg.name + ".buffer"));
        } else {
            private_params.push_back(Variable::make(arg.type, arg.name));
        }
    }
    string private_result_name = unique_name(private_name + "_result", false);
    Expr private_result_var = Variable::make(Int(32), private_result_name);
    Expr call_private = Call::make(Int(32), private_name, private_params, Call::Extern);
    Stmt public_body = AssertStmt::make(private_result_var == 0, private_result_var);
    public_body = LetStmt::make(private_result_name, call_private, public_body);

    module.append(LoweredFunc(fn_name, public_args, public_body, LoweredFunc::External));

    contents.ptr->module = module;

    return module;
}

void Pipeline::compile_jit(const Target &target_arg) {
    user_assert(defined()) << "Pipeline is undefined\n";

    Target target(target_arg);
    target.set_feature(Target::JIT);
    target.set_feature(Target::UserContext);

    debug(2) << "jit-compiling for: " << target_arg.to_string() << "\n";

    std::map<std::string, JITExtern> externs_js = contents.ptr->jit_externs;
    // TODO: see if JS and non-JS can share more code.
    if (target.has_feature(Target::JavaScript)) {
    #if defined(WITH_JAVASCRIPT_V8) || defined(WITH_JAVASCRIPT_SPIDERMONKEY)
        if (!contents.ptr->cached_javascript.empty()) {
            return;
        }
    #else
        user_error << "Cannot JIT JavaScript without a JavaScript execution engine (e.g. V8) configured at compile time.\n";
    #endif
    } else {
        // If we're re-jitting for the same target, we can just keep the
        // old jit module.
        if (contents.ptr->jit_target == target &&
            contents.ptr->jit_module.compiled()) {
            debug(2) << "Reusing old jit module compiled for :\n" << contents.ptr->jit_target.to_string() << "\n";
            return;
        }
    }

    contents.ptr->jit_target = target;

    // Infer an arguments vector
    infer_arguments();

    // Come up with a name for the generated function
    string name = contents.ptr->outputs[0].name();
    for (size_t i = 0; i < name.size(); i++) {
        if (!isalnum(name[i])) {
            name[i] = '_';
        }
    }

    vector<Argument> args;
    for (const InferredArgument &arg : contents.ptr->inferred_args) {
        args.push_back(arg.arg);
    }

    // Compile to a module
    Module module = compile_to_module(args, name, target);

    if (target.has_feature(Target::JavaScript)) {
        std::stringstream out(std::ios_base::out);
        CodeGen_JavaScript cg(out);
        cg.compile(module);
        contents.ptr->cached_javascript = out.str();
        if (debug::debug_level >= 3) {
            std::ofstream js_debug((name + ".js").c_str());
            js_debug << contents.ptr->cached_javascript;
        }
    } else {
        // Make sure we're not embedding any images
        internal_assert(module.buffers.empty());

        std::map<std::string, JITExtern> lowered_externs = contents.ptr->jit_externs;
        // Compile to jit module
        JITModule jit_module(module, module.functions.back(),
                             make_externs_jit_module(target_arg, lowered_externs));

        if (debug::debug_level >= 3) {
            compile_module_to_native(module, name + ".bc", name + ".s");
            compile_module_to_text(module, name + ".stmt");
        }

        contents.ptr->jit_module = jit_module;
    }
}

void Pipeline::set_error_handler(void (*handler)(void *, const char *)) {
    user_assert(defined()) << "Pipeline is undefined\n";
    contents.ptr->jit_handlers.custom_error = handler;
}

void Pipeline::set_custom_allocator(void *(*cust_malloc)(void *, size_t),
                                    void (*cust_free)(void *, void *)) {
    user_assert(defined()) << "Pipeline is undefined\n";
    contents.ptr->jit_handlers.custom_malloc = cust_malloc;
    contents.ptr->jit_handlers.custom_free = cust_free;
}

void Pipeline::set_custom_do_par_for(int (*cust_do_par_for)(void *, int (*)(void *, int, uint8_t *), int, int, uint8_t *)) {
    user_assert(defined()) << "Pipeline is undefined\n";
    contents.ptr->jit_handlers.custom_do_par_for = cust_do_par_for;
}

void Pipeline::set_custom_do_task(int (*cust_do_task)(void *, int (*)(void *, int, uint8_t *), int, uint8_t *)) {
    user_assert(defined()) << "Pipeline is undefined\n";
    contents.ptr->jit_handlers.custom_do_task = cust_do_task;
}

void Pipeline::set_custom_trace(int (*trace_fn)(void *, const halide_trace_event *)) {
    user_assert(defined()) << "Pipeline is undefined\n";
    contents.ptr->jit_handlers.custom_trace = trace_fn;
}

void Pipeline::set_custom_print(void (*cust_print)(void *, const char *)) {
    user_assert(defined()) << "Pipeline is undefined\n";
    contents.ptr->jit_handlers.custom_print = cust_print;
}

void Pipeline::set_jit_externs(const std::map<std::string, JITExtern> &externs) {
    user_assert(defined()) << "Pipeline is undefined\n";
    contents.ptr->jit_externs = externs;
    invalidate_cache();
}

const std::map<std::string, JITExtern> &Pipeline::get_jit_externs() {
    user_assert(defined()) << "Pipeline is undefined\n";
    return contents.ptr->jit_externs;
}

void Pipeline::add_custom_lowering_pass(IRMutator *pass, void (*deleter)(IRMutator *)) {
    user_assert(defined()) << "Pipeline is undefined\n";
    contents.ptr->invalidate_cache();
    CustomLoweringPass p = {pass, deleter};
    contents.ptr->custom_lowering_passes.push_back(p);
}

void Pipeline::clear_custom_lowering_passes() {
    if (!defined()) return;
    contents.ptr->clear_custom_lowering_passes();
}

const vector<CustomLoweringPass> &Pipeline::custom_lowering_passes() {
    user_assert(defined()) << "Pipeline is undefined\n";
    return contents.ptr->custom_lowering_passes;
}

const JITHandlers &Pipeline::jit_handlers() {
    user_assert(defined()) << "Pipeline is undefined\n";
    return contents.ptr->jit_handlers;
}

void Pipeline::realize(Buffer b, const Target &target) {
    realize(Realization({b}), target);
}

Realization Pipeline::realize(vector<int32_t> sizes,
                              const Target &target) {
    user_assert(defined()) << "Pipeline is undefined\n";
    vector<Buffer> bufs;
    for (Type t : contents.ptr->outputs[0].output_types()) {
        bufs.push_back(Buffer(t, sizes));
    }
    Realization r(bufs);
    realize(r, target);
    return r;
}

Realization Pipeline::realize(int x_size, int y_size, int z_size, int w_size,
                              const Target &target) {
    return realize({x_size, y_size, z_size, w_size}, target);
}

Realization Pipeline::realize(int x_size, int y_size, int z_size,
                              const Target &target) {
    return realize({x_size, y_size, z_size}, target);
}

Realization Pipeline::realize(int x_size, int y_size,
                              const Target &target) {
    return realize({x_size, y_size}, target);
}

Realization Pipeline::realize(int x_size,
                              const Target &target) {
    // Use an explicit vector here, since {x_size} can be interpreted
    // as a scalar initializer
    vector<int32_t> v = {x_size};
    return realize(v, target);
}

namespace {
struct ErrorBuffer {
    enum { MaxBufSize = 4096 };
    char buf[MaxBufSize];
    int end;

    ErrorBuffer() {
        end = 0;
    }

    void concat(const char *message) {
        size_t len = strlen(message);

        if (len && message[len-1] != '\n') {
            // Claim some extra space for a newline.
            len++;
        }

        // Atomically claim some space in the buffer
#ifdef _MSC_VER
        int old_end = _InterlockedExchangeAdd((volatile long *)(&end), len);
#else
        int old_end = __sync_fetch_and_add(&end, len);
#endif

        if (old_end + len >= MaxBufSize - 1) {
            // Out of space
            return;
        }

        for (size_t i = 0; i < len - 1; i++) {
            buf[old_end + i] = message[i];
        }
        if (buf[old_end + len - 2] != '\n') {
            buf[old_end + len - 1] = '\n';
        }
    }

    std::string str() const {
        return std::string(buf, end);
    }

    static void handler(void *ctx, const char *message) {
        if (ctx) {
            JITUserContext *ctx1 = (JITUserContext *)ctx;
            ErrorBuffer *buf = (ErrorBuffer *)ctx1->user_context;
            buf->concat(message);
        }
    }
};

struct JITFuncCallContext {
    ErrorBuffer error_buffer;
    JITUserContext jit_context;
    Parameter &user_context_param;

    JITFuncCallContext(const JITHandlers &handlers, Parameter &user_context_param)
        : user_context_param(user_context_param) {
        void *user_context = NULL;
        JITHandlers local_handlers = handlers;
        if (local_handlers.custom_error == NULL) {
            local_handlers.custom_error = ErrorBuffer::handler;
            user_context = &error_buffer;
        }
        JITSharedRuntime::init_jit_user_context(jit_context, user_context, local_handlers);
        user_context_param.set_scalar(&jit_context);

        debug(2) << "custom_print: " << (void *)jit_context.handlers.custom_print << '\n'
                 << "custom_malloc: " << (void *)jit_context.handlers.custom_malloc << '\n'
                 << "custom_free: " << (void *)jit_context.handlers.custom_free << '\n'
                 << "custom_do_task: " << (void *)jit_context.handlers.custom_do_task << '\n'
                 << "custom_do_par_for: " << (void *)jit_context.handlers.custom_do_par_for << '\n'
                 << "custom_error: " << (void *)jit_context.handlers.custom_error << '\n'
                 << "custom_trace: " << (void *)jit_context.handlers.custom_trace << '\n';
    }

    void report_if_error(int exit_status) {
        if (exit_status) {
            std::string output = error_buffer.str();
            if (!output.empty()) {
                // Only report the errors if no custom error handler was installed
                halide_runtime_error << error_buffer.str();
                error_buffer.end = 0;
            }
        }
    }

    void finalize(int exit_status) {
        report_if_error(exit_status);
        user_context_param.set_scalar((void *)NULL); // Don't leave param hanging with pointer to stack.
    }
};
}

// Make a vector of void *'s to pass to the jit call using the
// currently bound value for all of the params and image
// params. Unbound image params produce null values.
std::pair<vector<const void *>, vector<Argument>>
Pipeline::prepare_jit_call_arguments(Realization dst, const Target &target) {
    user_assert(defined()) << "Can't realize an undefined Pipeline\n";

    compile_jit(target);

    JITModule &compiled_module = contents.ptr->jit_module;
    internal_assert(compiled_module.argv_function() ||
                    !contents.ptr->cached_javascript.empty());

    struct OutputBufferType {
        Function func;
        Type type;
        int dims;
    };
    vector<OutputBufferType> output_buffer_types;
    for (Function f : contents.ptr->outputs) {
        for (Type t : f.output_types()) {
            OutputBufferType obt = {f, t, f.dimensions()};
            output_buffer_types.push_back(obt);
        }
    }

    user_assert(output_buffer_types.size() == dst.size())
        << "Realization contains wrong number of Images (" << dst.size()
        << ") for realizing pipeline with " << output_buffer_types.size()
        << " outputs\n";

    // Check the type and dimensionality of the buffer
    for (size_t i = 0; i < dst.size(); i++) {
        Function func = output_buffer_types[i].func;
        int  dims = output_buffer_types[i].dims;
        Type type = output_buffer_types[i].type;
        user_assert(dst[i].dimensions() == dims)
            << "Can't realize Func \"" << func.name()
            << "\" into Buffer \"" << dst[i].name()
            << "\" because Buffer \"" << dst[i].name()
            << "\" is " << dst[i].dimensions() << "-dimensional"
            << ", but Func \"" << func.name()
            << "\" is " << dims << "-dimensional.\n";
        user_assert(dst[i].type() == type)
            << "Can't realize Func \"" << func.name()
            << "\" into Buffer \"" << dst[i].name()
            << "\" because Buffer \"" << dst[i].name()
            << "\" has type " << dst[i].type()
            << ", but Func \"" << func.name()
            << "\" has type " << type << ".\n";
    }

    // Come up with the void * arguments to pass to the argv function
    const vector<InferredArgument> &input_args = contents.ptr->inferred_args;
    vector<const void *> arg_values;
    vector<Argument> arg_types;

    // First the inputs
    for (InferredArgument arg : input_args) {
        if (arg.param.defined() && arg.param.is_buffer()) {
            // ImageParam arg
            Buffer buf = arg.param.get_buffer();
            if (buf.defined()) {
                arg_values.push_back(buf.raw_buffer());
            } else {
                // Unbound
                arg_values.push_back(NULL);
            }
            debug(1) << "JIT input ImageParam argument ";
        } else if (arg.param.defined()) {
            arg_values.push_back(arg.param.get_scalar_address());
            debug(1) << "JIT input scalar argument ";
        } else {
            debug(1) << "JIT input Image argument ";
            internal_assert(arg.buffer.defined());
            arg_values.push_back(arg.buffer.raw_buffer());
        }
        arg_types.push_back(arg.arg);
        const void *ptr = arg_values.back();
        debug(1) << arg.arg.name << " @ " << ptr << "\n";
    }

    // Then the outputs
    for (Buffer buf : dst.as_vector()) {
        internal_assert(buf.defined()) << "Can't realize into an undefined Buffer\n";
        arg_values.push_back(buf.raw_buffer());
        arg_types.push_back(Argument(buf.name(), Argument::OutputBuffer, buf.type(), buf.dimensions()));
        const void *ptr = arg_values.back();
        debug(1) << "JIT output buffer " << buf.name()
                 << " @ " << ptr << "\n";
    }

    return std::make_pair(arg_values, arg_types);
}

std::vector<JITModule>
Pipeline::make_externs_jit_module(const Target &target,
                                  std::map<std::string, JITExtern> &externs_in_out) {
    std::vector<JITModule> result;

    // Turn off JavaScript when compiling dependent Funcs so they are compiled to native.
    Target no_js_target = target;
    no_js_target.set_feature(Target::JavaScript, false);
    no_js_target.set_feature(Target::JavaScript_V8, false);
    no_js_target.set_feature(Target::JavaScript_SpiderMonkey, false);

    // Externs that are Funcs get their own JITModule. All standalone functions are
    // held in a single JITModule at the end of the list (if there are any).
    JITModule free_standing_jit_externs;
    for (std::map<std::string, JITExtern>::iterator iter = externs_in_out.begin();
         iter != externs_in_out.end();
         iter++) {
        JITExtern &jit_extern(iter->second);
        if (iter->second.pipeline.defined()) {
            PipelineContents &pipeline_contents(*jit_extern.pipeline.contents.ptr);

            // Ensure that the pipeline is compiled.
<<<<<<< HEAD
            jit_extern.pipeline.compile_jit(no_js_target);
            
=======
            jit_extern.pipeline.compile_jit(target);

>>>>>>> d55bba50
            free_standing_jit_externs.add_dependency(pipeline_contents.jit_module);
            free_standing_jit_externs.add_symbol_for_export(iter->first, pipeline_contents.jit_module.entrypoint_symbol());
            iter->second.c_function = pipeline_contents.jit_module.entrypoint_symbol().address;
            iter->second.signature.is_void_return = false;
            iter->second.signature.ret_type = Int(32);
            // Add the arguments to the compiled pipeline
            for (const InferredArgument &arg : pipeline_contents.inferred_args) {
                 ScalarOrBufferT arg_type_info;
                 arg_type_info.is_buffer = arg.arg.is_buffer();
                 if (!arg_type_info.is_buffer) {
                     arg_type_info.scalar_type = arg.arg.type;
                 }
                 iter->second.signature.arg_types.push_back(arg_type_info);
            }
            // Add the outputs of the pipeline
            for (size_t i = 0; i < pipeline_contents.outputs.size(); i++) {
                ScalarOrBufferT arg_type_info;
                arg_type_info.is_buffer = true;
                iter->second.signature.arg_types.push_back(arg_type_info);
            }
            iter->second.pipeline = Pipeline();
        } else {
            free_standing_jit_externs.add_extern_for_export(iter->first, jit_extern.signature, jit_extern.c_function);
        }
    }
    if (free_standing_jit_externs.compiled() || !free_standing_jit_externs.exports().empty()) {
        result.push_back(free_standing_jit_externs);
    }
    return result;
}

int Pipeline::call_jit_code(const Target &target, std::pair<std::vector<const void *>, std::vector<Argument>> &args) {
    int exit_status = 0;
    #if defined(WITH_JAVASCRIPT_V8) || defined(WITH_JAVASCRIPT_SPIDERMONKEY)
    if (target.has_feature(Target::JavaScript)) {
        internal_assert(!contents.ptr->cached_javascript.empty());

        // Sanitise the name of the generated function
        string js_fn_name = contents.ptr->module.name();
        for (size_t i = 0; i < js_fn_name.size(); i++) {
            if (!isalnum(js_fn_name[i])) {
                js_fn_name[i] = '_';
            }
        }

        std::map<std::string, JITExtern> externs_js;
        externs_js = contents.ptr->jit_externs;
        FindExterns find_externs(externs_js);
        for (LoweredFunc &f : contents.ptr->module.functions) {
            f.body.accept(&find_externs);
        }
        externs_js = filter_externs(externs_js);

        std::vector<std::pair<Argument, const void *> > js_args;
        for (size_t i = 0; i < args.second.size(); i++) {
            js_args.push_back(std::make_pair(args.second[i], args.first[i]));
        }

        Internal::debug(2) << "Calling jitted JavaScript function " << js_fn_name << "\n";
        std::vector<JITModule> extern_deps = make_externs_jit_module(target, externs_js);
        exit_status = run_javascript(target, contents.ptr->cached_javascript, js_fn_name, js_args, externs_js, extern_deps);
        Internal::debug(2) << "Back from jitted JavaScript function. Exit status was " << exit_status << "\n";
    } else
    #endif
    {
        debug(2) << "Calling jitted function\n";
        int exit_status = contents.ptr->jit_module.argv_function()(&(args.first[0]));
        debug(2) << "Back from jitted function. Exit status was " << exit_status << "\n";
    }

    return exit_status;
}

void Pipeline::realize(Realization dst, const Target &t) {
    Target target = t;
    user_assert(defined()) << "Can't realize an undefined Pipeline\n";

    debug(2) << "Realizing Pipeline for " << target.to_string() << "\n";

    // If target is unspecified...
    if (target.os == Target::OSUnknown) {
        // If we've already jit-compiled for a specific target, use that.
        if (contents.ptr->jit_module.compiled()) {
            target = contents.ptr->jit_target;
        } else {
            // Otherwise get the target from the environment
            target = get_jit_target_from_environment();
        }
    }

    std::pair<vector<const void *>, vector<Argument>> args = prepare_jit_call_arguments(dst, target);

    for (size_t i = 0; i < contents.ptr->inferred_args.size(); i++) {
        const InferredArgument &arg = contents.ptr->inferred_args[i];
        const void *arg_value = args.first[i];
        if (arg.param.defined()) {
            user_assert(arg_value != NULL)
                << "Can't realize a pipeline because ImageParam "
                << arg.param.name() << " is not bound to a Buffer\n";
        }
    }

    JITFuncCallContext jit_context(jit_handlers(), contents.ptr->user_context_arg.param);

    int exit_status = call_jit_code(target, args);

    jit_context.finalize(exit_status);
}

void Pipeline::infer_input_bounds(Realization dst) {

    Target target = get_jit_target_from_environment();

    std::pair<vector<const void *>, vector<Argument>> args = prepare_jit_call_arguments(dst, target);

    struct TrackedBuffer {
        // The query buffer.
        buffer_t query;
        // A backup copy of it to test if it changed.
        buffer_t orig;
    };
    vector<TrackedBuffer> tracked_buffers(args.first.size());

    vector<size_t> query_indices;
    for (size_t i = 0; i < args.first.size(); i++) {
        if (args.first[i] == NULL) {
            query_indices.push_back(i);
            memset(&tracked_buffers[i], 0, sizeof(TrackedBuffer));
            args.first[i] = &tracked_buffers[i].query;
        }
    }

    // No need to query if all the inputs are bound already.
    if (query_indices.empty()) {
        debug(1) << "All inputs are bound. No need for bounds inference\n";
        return;
    }

    JITFuncCallContext jit_context(jit_handlers(), contents.ptr->user_context_arg.param);

    int iter = 0;
    const int max_iters = 16;
    for (iter = 0; iter < max_iters; iter++) {
        // Make a copy of the buffers that might be mutated
        for (TrackedBuffer &tb : tracked_buffers) {
            tb.orig = tb.query;
        }

        Internal::debug(2) << "Calling jitted function\n";
        int exit_status = call_jit_code(target, args);
        jit_context.report_if_error(exit_status);
        Internal::debug(2) << "Back from jitted function\n";
        bool changed = false;

        // Check if there were any changed
        for (TrackedBuffer &tb : tracked_buffers) {
            if (memcmp(&tb.query, &tb.orig, sizeof(buffer_t))) {
                changed = true;
            }
        }
        if (!changed) {
            break;
        }
    }

    jit_context.finalize(0);

    user_assert(iter < max_iters)
        << "Inferring input bounds on Pipeline"
        << " didn't converge after " << max_iters
        << " iterations. There may be unsatisfiable constraints\n";

    debug(1) << "Bounds inference converged after " << iter << " iterations\n";

    // Now allocate the resulting buffers
    for (size_t i : query_indices) {
        InferredArgument ia = contents.ptr->inferred_args[i];
        internal_assert(!ia.param.get_buffer().defined());
        buffer_t buf = tracked_buffers[i].query;

        Internal::debug(1) << "Inferred bounds for " << ia.param.name() << ": ("
                           << buf.min[0] << ","
                           << buf.min[1] << ","
                           << buf.min[2] << ","
                           << buf.min[3] << ")..("
                           << buf.min[0] + buf.extent[0] << ","
                           << buf.min[1] + buf.extent[1] << ","
                           << buf.min[2] + buf.extent[2] << ","
                           << buf.min[3] + buf.extent[3] << ")\n";

        // Figure out how much memory to allocate for this buffer
        size_t min_idx = 0, max_idx = 0;
        for (int d = 0; d < 4; d++) {
            if (buf.stride[d] > 0) {
                min_idx += buf.min[d] * buf.stride[d];
                max_idx += (buf.min[d] + buf.extent[d] - 1) * buf.stride[d];
            } else {
                max_idx += buf.min[d] * buf.stride[d];
                min_idx += (buf.min[d] + buf.extent[d] - 1) * buf.stride[d];
            }
        }
        size_t total_size = (max_idx - min_idx);
        while (total_size & 0x1f) total_size++;

        // Allocate enough memory with the right dimensionality.
        Buffer buffer(ia.param.type(), total_size,
                      buf.extent[1] > 0 ? 1 : 0,
                      buf.extent[2] > 0 ? 1 : 0,
                      buf.extent[3] > 0 ? 1 : 0);

        // Rewrite the buffer fields to match the ones returned
        for (int d = 0; d < 4; d++) {
            buffer.raw_buffer()->min[d] = buf.min[d];
            buffer.raw_buffer()->stride[d] = buf.stride[d];
            buffer.raw_buffer()->extent[d] = buf.extent[d];
        }
        ia.param.set_buffer(buffer);
    }
}

void Pipeline::infer_input_bounds(int x_size, int y_size, int z_size, int w_size) {
    user_assert(defined()) << "Can't infer input bounds on an undefined Pipeline.\n";

    vector<Buffer> bufs;
    for (Type t : contents.ptr->outputs[0].output_types()) {
        bufs.push_back(Buffer(t, x_size, y_size, z_size, w_size));
    }
    Realization r(bufs);
    infer_input_bounds(r);
}


void Pipeline::infer_input_bounds(Buffer dst) {
    infer_input_bounds(Realization({dst}));
}

void Pipeline::invalidate_cache() {
    if (defined()) {
        contents.ptr->invalidate_cache();
    }
}

JITExtern::JITExtern()
    : pipeline(), c_function(NULL) {
}

JITExtern::JITExtern(Pipeline pipeline)
    : pipeline(pipeline), c_function(NULL) {
}

JITExtern::JITExtern(Func func)
    : pipeline(func), c_function(NULL) {
}

}  // namespace Halide<|MERGE_RESOLUTION|>--- conflicted
+++ resolved
@@ -1014,13 +1014,8 @@
             PipelineContents &pipeline_contents(*jit_extern.pipeline.contents.ptr);
 
             // Ensure that the pipeline is compiled.
-<<<<<<< HEAD
             jit_extern.pipeline.compile_jit(no_js_target);
-            
-=======
-            jit_extern.pipeline.compile_jit(target);
-
->>>>>>> d55bba50
+
             free_standing_jit_externs.add_dependency(pipeline_contents.jit_module);
             free_standing_jit_externs.add_symbol_for_export(iter->first, pipeline_contents.jit_module.entrypoint_symbol());
             iter->second.c_function = pipeline_contents.jit_module.entrypoint_symbol().address;
