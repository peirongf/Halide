#ifndef HALIDE_PARAM_H
#define HALIDE_PARAM_H

/** \file
 *
 * Classes for declaring scalar and image parameters to halide pipelines
 */

#include <sstream>
#include <vector>

#include "IR.h"
#include "Var.h"
#include "Util.h"

namespace Halide {

/** A struct used to detect if a type is a pointer. If it's not a
 * pointer, then not_a_pointer<T>::type is T.  If it is a pointer,
 * then not_a_pointer<T>::type is some internal hidden type that no
 * overload should trigger on. TODO: with C++11 this can be written
 * more cleanly. */
namespace Internal {
template<typename T> struct not_a_pointer {typedef T type;};
template<typename T> struct not_a_pointer<T *> { struct type {}; };
}

/** A scalar parameter to a halide pipeline. If you're jitting, this
 * should be bound to an actual value of type T using the set method
 * before you realize the function uses this. If you're statically
 * compiling, this param should appear in the argument list. */
template<typename T>
class Param {
    /** A reference-counted handle on the internal parameter object */
    Internal::Parameter param;

public:
    /** Construct a scalar parameter of type T with a unique
     * auto-generated name */
    Param() : param(type_of<T>(), false, Internal::make_entity_name(this, "Halide::Param<?", 'p')) {}

    /** Construct a scalar parameter of type T with the given name. */
    explicit Param(const std::string &n) : param(type_of<T>(), false, n, /*is_explicit_name*/ true) {}

    /** Construct a scalar parameter of type T an initial value of
     * 'val'. Only triggers for scalar types. */
    explicit Param(typename Internal::not_a_pointer<T>::type val) : param(type_of<T>(), false, Internal::make_entity_name(this, "Halide::Param<?", 'p')) {
        set(val);
    }

    /** Construct a scalar parameter of type T with the given name
     * and an initial value of 'val'. */
<<<<<<< HEAD
    Param(const std::string &n, T val) : param(type_of<T>(), false, n) {
=======
    Param(const std::string &n, T val) : param(type_of<T>(), false, n, /*is_explicit_name*/ true) {
>>>>>>> d5553dce
        set(val);
    }

    /** Construct a scalar parameter of type T with an initial value of 'val'
    * and a given min and max. */
    Param(T val, Expr min, Expr max) : param(type_of<T>(), false, Internal::make_entity_name(this, "Halide::Param<?", 'p')) {
        set_range(min, max);
        set(val);
    }

    /** Construct a scalar parameter of type T with the given name
     * and an initial value of 'val' and a given min and max. */
<<<<<<< HEAD
    Param(const std::string &n, T val, Expr min, Expr max) : param(type_of<T>(), false, n) {
=======
    Param(const std::string &n, T val, Expr min, Expr max) : param(type_of<T>(), false, n, /*is_explicit_name*/ true) {
>>>>>>> d5553dce
        set_range(min, max);
        set(val);
    }

    /** Get the name of this parameter */
    const std::string &name() const {
        return param.name();
    }

    /** Return true iff the name was explicitly specified in the ctor (vs autogenerated). */
    bool is_explicit_name() const {
        return param.is_explicit_name();
    }

    /** Get the current value of this parameter. Only meaningful when jitting. */
    NO_INLINE T get() const {
        return param.get_scalar<T>();
    }

    /** Set the current value of this parameter. Only meaningful when jitting */
    NO_INLINE void set(T val) {
        param.set_scalar<T>(val);
    }

    /** Get a pointer to the location that stores the current value of
     * this parameter. Only meaningful for jitting. */
    NO_INLINE T *get_address() const {
        return (T *)(param.get_scalar_address());
    }

    /** Get the halide type of T */
    Type type() const {
        return type_of<T>();
    }

    /** Get or set the possible range of this parameter. Use undefined
     * Exprs to mean unbounded. */
    // @{
    void set_range(Expr min, Expr max) {
        set_min_value(min);
        set_max_value(max);
    }

    void set_min_value(Expr min) {
        if (min.type() != type_of<T>()) {
            min = Internal::Cast::make(type_of<T>(), min);
        }
        param.set_min_value(min);
    }

    void set_max_value(Expr max) {
        if (max.type() != type_of<T>()) {
            max = Internal::Cast::make(type_of<T>(), max);
        }
        param.set_max_value(max);
    }

    Expr get_min_value() {
        return param.get_min_value();
    }

    Expr get_max_value() {
        return param.get_max_value();
    }
    // @}

    /** You can use this parameter as an expression in a halide
     * function definition */
    operator Expr() const {
        return Internal::Variable::make(type_of<T>(), name(), param);
    }

    /** Using a param as the argument to an external stage treats it
     * as an Expr */
    operator ExternFuncArgument() const {
        return Expr(*this);
    }

    /** Construct the appropriate argument matching this parameter,
     * for the purpose of generating the right type signature when
     * statically compiling halide pipelines. */
    operator Argument() const {
        return Argument(name(), false, type());
    }
};

/** Returns a Param corresponding to a pointer to a user context
 * structure; when the Halide function that takes such a parameter
 * calls a function from the Halide runtime (e.g. halide_printf()), it
 * passes the value of this pointer as the first argument to the
 * runtime function.  */
inline Param<void *> user_context_param() {
  return Param<void *>("__user_context");
}

/** A handle on the output buffer of a pipeline. Used to make static
 * promises about the output size and stride. */
class OutputImageParam {
protected:
    /** A reference-counted handle on the internal parameter object */
    Internal::Parameter param;

    /** The dimensionality of this image. */
    int dims;

    void add_implicit_args_if_placeholder(std::vector<Expr> &args,
                                          Expr last_arg,
                                          int total_args,
                                          bool *placeholder_seen) const;
public:

    /** Construct a NULL image parameter handle. */
    OutputImageParam() : dims(0) {}

    /** Construct an OutputImageParam that wraps an Internal Parameter object. */
    EXPORT OutputImageParam(const Internal::Parameter &p, int d);

    /** Get the name of this Param */
    EXPORT const std::string &name() const;

    /** Get the type of the image data this Param refers to */
    EXPORT Type type() const;

    /** Is this parameter handle non-NULL */
    EXPORT bool defined();

    /** Get an expression representing the minimum coordinates of this image
     * parameter in the given dimension. */
    EXPORT Expr min(int x) const;

    /** Get an expression representing the extent of this image
     * parameter in the given dimension */
    EXPORT Expr extent(int x) const;

    /** Get an expression representing the stride of this image in the
     * given dimension */
    EXPORT Expr stride(int x) const;

    /** Set the extent in a given dimension to equal the given
     * expression. Images passed in that fail this check will generate
     * a runtime error. Returns a reference to the ImageParam so that
     * these calls may be chained.
     *
     * This may help the compiler generate better
     * code. E.g:
     \code
     im.set_extent(0, 100);
     \endcode
     * tells the compiler that dimension zero must be of extent 100,
     * which may result in simplification of boundary checks. The
     * value can be an arbitrary expression:
     \code
     im.set_extent(0, im.extent(1));
     \endcode
     * declares that im is a square image (of unknown size), whereas:
     \code
     im.set_extent(0, (im.extent(0)/32)*32);
     \endcode
     * tells the compiler that the extent is a multiple of 32. */
    EXPORT OutputImageParam &set_extent(int dim, Expr extent);

    /** Set the min in a given dimension to equal the given
     * expression. Setting the mins to zero may simplify some
     * addressing math. */
    EXPORT OutputImageParam &set_min(int dim, Expr min);

    /** Set the stride in a given dimension to equal the given
     * value. This is particularly helpful to set when
     * vectorizing. Known strides for the vectorized dimension
     * generate better code. */
    EXPORT OutputImageParam &set_stride(int dim, Expr stride);

    /** Set the min and extent in one call. */
    EXPORT OutputImageParam &set_bounds(int dim, Expr min, Expr extent);

    /** Get the dimensionality of this image parameter */
    EXPORT int dimensions() const;

    /** Get an expression giving the minimum coordinate in dimension 0, which
     * by convention is the coordinate of the left edge of the image */
    EXPORT Expr left() const;

    /** Get an expression giving the maximum coordinate in dimension 0, which
     * by convention is the coordinate of the right edge of the image */
    EXPORT Expr right() const;

    /** Get an expression giving the minimum coordinate in dimension 1, which
     * by convention is the top of the image */
    EXPORT Expr top() const;

    /** Get an expression giving the maximum coordinate in dimension 1, which
     * by convention is the bottom of the image */
    EXPORT Expr bottom() const;

    /** Get an expression giving the extent in dimension 0, which by
     * convention is the width of the image */
    EXPORT Expr width() const;

    /** Get an expression giving the extent in dimension 1, which by
     * convention is the height of the image */
    EXPORT Expr height() const;

    /** Get an expression giving the extent in dimension 2, which by
     * convention is the channel-count of the image */
    EXPORT Expr channels() const;

    /** Get at the internal parameter object representing this ImageParam. */
    EXPORT Internal::Parameter parameter() const;

    /** Construct the appropriate argument matching this parameter,
     * for the purpose of generating the right type signature when
     * statically compiling halide pipelines. */
    EXPORT operator Argument() const;

    /** Using a param as the argument to an external stage treats it
     * as an Expr */
    EXPORT operator ExternFuncArgument() const;
};

/** An Image parameter to a halide pipeline. E.g., the input image. */
class ImageParam : public OutputImageParam {

public:

    /** Construct a NULL image parameter handle. */
    ImageParam() : OutputImageParam() {}

    /** Construct an image parameter of the given type and
     * dimensionality, with an auto-generated unique name. */
    EXPORT ImageParam(Type t, int d);

    /** Construct an image parameter of the given type and
     * dimensionality, with the given name */
    EXPORT ImageParam(Type t, int d, const std::string &n);

    /** Bind a buffer or image to this ImageParam. Only relevant for jitting */
    EXPORT void set(Buffer b);

    /** Get the buffer bound to this ImageParam. Only relevant for jitting */
    EXPORT Buffer get() const;

    /** Construct an expression which loads from this image
     * parameter. The location is extended with enough implicit
     * variables to match the dimensionality of the image
     * (see \ref Var::implicit)
     */
    // @{
    EXPORT Expr operator()() const;
    EXPORT Expr operator()(Expr x) const;
    EXPORT Expr operator()(Expr x, Expr y) const;
    EXPORT Expr operator()(Expr x, Expr y, Expr z) const;
    EXPORT Expr operator()(Expr x, Expr y, Expr z, Expr w) const;
    EXPORT Expr operator()(std::vector<Expr>) const;
    EXPORT Expr operator()(std::vector<Var>) const;
    // @}

    /** Treating the image parameter as an Expr is equivalent to call
     * it with no arguments. For example, you can say:
     *
     \code
     ImageParam im(UInt(8), 2);
     Func f;
     f = im*2;
     \endcode
     *
     * This will define f as a two-dimensional function with value at
     * position (x, y) equal to twice the value of the image parameter
     * at the same location.
     */
    operator Expr() const {
        return (*this)(_);
    }

};

}

#endif<|MERGE_RESOLUTION|>--- conflicted
+++ resolved
@@ -50,11 +50,7 @@
 
     /** Construct a scalar parameter of type T with the given name
      * and an initial value of 'val'. */
-<<<<<<< HEAD
-    Param(const std::string &n, T val) : param(type_of<T>(), false, n) {
-=======
     Param(const std::string &n, T val) : param(type_of<T>(), false, n, /*is_explicit_name*/ true) {
->>>>>>> d5553dce
         set(val);
     }
 
@@ -67,11 +63,7 @@
 
     /** Construct a scalar parameter of type T with the given name
      * and an initial value of 'val' and a given min and max. */
-<<<<<<< HEAD
-    Param(const std::string &n, T val, Expr min, Expr max) : param(type_of<T>(), false, n) {
-=======
     Param(const std::string &n, T val, Expr min, Expr max) : param(type_of<T>(), false, n, /*is_explicit_name*/ true) {
->>>>>>> d5553dce
         set_range(min, max);
         set(val);
     }
