--- conflicted
+++ resolved
@@ -24,14 +24,9 @@
     Expr extent_constraint[4];
     Expr stride_constraint[4];
     Expr min_value, max_value;
-<<<<<<< HEAD
-    ParameterContents(Type t, bool b, const std::string &n)
-       : type(t), is_buffer(b), name(n), buffer(Buffer()),
-	 initialized(false), data(0), default_val(0) {
-=======
     ParameterContents(Type t, bool b, int d, const std::string &n, bool e, bool r)
-        : type(t), is_buffer(b), dimensions(d), is_explicit_name(e), is_registered(r), name(n), buffer(Buffer()), data(0) {
->>>>>>> 456d3e91
+        : type(t), is_buffer(b), dimensions(d), is_explicit_name(e), is_registered(r),
+	  name(n), buffer(Buffer()), data(0), default_val(0) {
         // stride_constraint[0] defaults to 1. This is important for
         // dense vectorization. You can unset it by setting it to a
         // null expression. (param.set_stride(0, Expr());)
