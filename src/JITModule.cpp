--- conflicted
+++ resolved
@@ -258,14 +258,6 @@
 
     #if LLVM_VERSION >= 37
         TargetMachine *tm = engine_builder.selectTarget();
-<<<<<<< HEAD
-        if (m->getDataLayout() != *tm->getDataLayout()) {
-                debug(0) << "Warning: data layout mismatch between module (" 
-                             << m->getDataLayout().getStringRepresentation()
-                                 << ") and what the execution engine expects (" 
-                                 << tm->getDataLayout()->getStringRepresentation() << ")\n";
-                m->setDataLayout(*tm->getDataLayout());
-=======
         DataLayout target_data_layout(tm->createDataLayout());
         if (m->getDataLayout() != target_data_layout) {
                 debug(0) << "Warning: data layout mismatch between module (" 
@@ -273,17 +265,12 @@
                                  << ") and what the execution engine expects (" 
                                  << target_data_layout.getStringRepresentation() << ")\n";
                 m->setDataLayout(target_data_layout);
->>>>>>> c4fd5c16
         }
     ExecutionEngine *ee = engine_builder.create(tm);
     #else
     ExecutionEngine *ee = engine_builder.create();
     #endif
-<<<<<<< HEAD
-        
-=======
-
->>>>>>> c4fd5c16
+
     if (!ee) std::cerr << error_string << "\n";
     internal_assert(ee) << "Couldn't create execution engine\n";
 
