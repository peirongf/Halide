--- conflicted
+++ resolved
@@ -189,7 +189,6 @@
     {"arm", Target::ARM},
     {"pnacl", Target::PNaCl},
     {"mips", Target::MIPS},
-    {"hexagon", Target::Hexagon},
     {"powerpc", Target::POWERPC},
     {"hexagon", Target::Hexagon},
 };
@@ -229,15 +228,9 @@
     {"openglcompute", Target::OpenGLCompute},
     {"renderscript", Target::Renderscript},
     {"user_context", Target::UserContext},
-<<<<<<< HEAD
-    {"hvx-64", Target::HVX_64},
-    {"hvx-128", Target::HVX_128},
-    {"hvx-v62", Target::HVX_V62},
-=======
     {"hvx_64", Target::HVX_64},
     {"hvx_128", Target::HVX_128},
     {"hvx_v62", Target::HVX_V62},
->>>>>>> ae3f26a1
     {"register_metadata", Target::RegisterMetadata},
     {"matlab", Target::Matlab},
     {"profile", Target::Profile},
