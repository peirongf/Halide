#ifndef HALIDE_CODEGEN_GPU_HOST_H
#define HALIDE_CODEGEN_GPU_HOST_H

/** \file
 * Defines the code-generator for producing GPU host code
 */

#include "CodeGen_ARM.h"
#include "CodeGen_X86.h"
#include "CodeGen_MIPS.h"
#include "CodeGen_PNaCl.h"

#include "IR.h"
#include <map>

namespace Halide {
namespace Internal {

struct CodeGen_GPU_Dev;
struct GPU_Argument;

/** A code generator that emits GPU code from a given Halide stmt. */
template<typename CodeGen_CPU>
class CodeGen_GPU_Host : public CodeGen_CPU {
public:

    /** Create a GPU code generator. GPU target is selected via
     * CodeGen_GPU_Options. Processor features can be enabled using the
     * appropriate flags from Target */
    CodeGen_GPU_Host(Target);

    virtual ~CodeGen_GPU_Host();

protected:
    /** Declare members of the base class that must exist to help the
     * compiler do name lookup. Annoying but necessary, because the
     * compiler doesn't know that CodeGen_CPU will in fact inherit
     * from CodeGen for every instantiation of this template. */
    using CodeGen_CPU::module;
    using CodeGen_CPU::init_module;
    using CodeGen_CPU::target;
    using CodeGen_CPU::builder;
    using CodeGen_CPU::context;
    using CodeGen_CPU::function;
    using CodeGen_CPU::get_user_context;
    using CodeGen_CPU::visit;
    using CodeGen_CPU::codegen;
    using CodeGen_CPU::sym_push;
    using CodeGen_CPU::sym_pop;
    using CodeGen_CPU::sym_get;
    using CodeGen_CPU::sym_exists;
    using CodeGen_CPU::buffer_dev_dirty_ptr;
    using CodeGen_CPU::buffer_host_dirty_ptr;
    using CodeGen_CPU::buffer_elem_size_ptr;
    using CodeGen_CPU::buffer_min_ptr;
    using CodeGen_CPU::buffer_stride_ptr;
    using CodeGen_CPU::buffer_extent_ptr;
    using CodeGen_CPU::buffer_host_ptr;
    using CodeGen_CPU::buffer_dev;
    using CodeGen_CPU::buffer_dev_ptr;
    using CodeGen_CPU::llvm_type_of;
    using CodeGen_CPU::create_alloca_at_entry;
    using CodeGen_CPU::i8;
    using CodeGen_CPU::i32;
    using CodeGen_CPU::i64;
    using CodeGen_CPU::buffer_t_type;
    using CodeGen_CPU::allocations;

    /** Nodes for which we need to override default behavior for the GPU runtime */
    // @{
    void visit(const For *);
    // @}

<<<<<<< HEAD
    /** Initialize the CodeGen_GPU_Host internal state to compile a fresh
     * module. Also initializes the device specific module. */
    virtual void init_module();

    /** Extend the already generated LLVM IR for the host code with
     * the device specific part of the host code. */
    void compile_for_device(Stmt stmt, std::string name,
                            const std::vector<Argument> &args,
                            const std::vector<Buffer> &images_to_embed);

    /** Finds and links in the CUDA runtime symbols prior to jitting */
=======
    /** Finds and links in the necessary runtime symbols prior to jitting */
>>>>>>> f4e355ae
    void jit_init(llvm::ExecutionEngine *ee, llvm::Module *mod);

    static bool lib_cuda_linked;

    static std::map<DeviceAPI, CodeGen_GPU_Dev *> make_devices(Target);

    llvm::Value *get_module_state(const std::string &api_unique_name);

private:
    /** Child code generator for device kernels. */
    std::map<DeviceAPI, CodeGen_GPU_Dev *> cgdev;
};

}}

#endif<|MERGE_RESOLUTION|>--- conflicted
+++ resolved
@@ -71,7 +71,6 @@
     void visit(const For *);
     // @}
 
-<<<<<<< HEAD
     /** Initialize the CodeGen_GPU_Host internal state to compile a fresh
      * module. Also initializes the device specific module. */
     virtual void init_module();
@@ -82,10 +81,7 @@
                             const std::vector<Argument> &args,
                             const std::vector<Buffer> &images_to_embed);
 
-    /** Finds and links in the CUDA runtime symbols prior to jitting */
-=======
     /** Finds and links in the necessary runtime symbols prior to jitting */
->>>>>>> f4e355ae
     void jit_init(llvm::ExecutionEngine *ee, llvm::Module *mod);
 
     static bool lib_cuda_linked;
