--- conflicted
+++ resolved
@@ -7,43 +7,22 @@
 
 namespace Halide {
 
-<<<<<<< HEAD
-LoopLevel::LoopLevel(Internal::IntrusivePtr<Internal::FunctionContents> f,
+LoopLevel::LoopLevel(const std::string &func_name,
                      const std::string &var_name,
                      bool is_rvar,
                      int stage)
-    : function_contents(f), stage_index(stage), var_name(var_name), is_rvar(is_rvar) {}
-LoopLevel::LoopLevel(Internal::Function f, VarOrRVar v, int stage) : LoopLevel(f.get_contents(), v.name(), v.is_rvar, stage) {}
-LoopLevel::LoopLevel(Func f, VarOrRVar v, int stage) : LoopLevel(f.function().get_contents(), v.name(), v.is_rvar, stage) {}
-
-std::string LoopLevel::func_name() const {
-    if (function_contents.defined()) {
-        return Internal::Function(function_contents).name();
-    }
-    return "";
-}
-
-Internal::Function LoopLevel::func() const {
+    : func_name(func_name), stage_index(stage), var_name(var_name), is_rvar(is_rvar) {}
+LoopLevel::LoopLevel(Internal::Function f, VarOrRVar v, int stage) : LoopLevel(f.name(), v.name(), v.is_rvar, stage) {}
+LoopLevel::LoopLevel(Func f, VarOrRVar v, int stage) : LoopLevel(f.function().name(), v.name(), v.is_rvar, stage) {}
+
+std::string LoopLevel::func() const {
     internal_assert(!is_inline() && !is_root());
-    internal_assert(function_contents.defined());
-    return Internal::Function(function_contents);
+    return func_name;
 }
 
 int LoopLevel::stage() const {
     internal_assert(stage_index >= 0);
-    internal_assert(function_contents.defined());
     return stage_index;
-=======
-LoopLevel::LoopLevel(const std::string &func_name,
-                     const std::string &var_name,
-                     bool is_rvar)
-    : func_name(func_name), var_name(var_name), is_rvar(is_rvar) {}
-LoopLevel::LoopLevel(Internal::Function f, VarOrRVar v) : LoopLevel(f.name(), v.name(), v.is_rvar) {}
-LoopLevel::LoopLevel(Func f, VarOrRVar v) : LoopLevel(f.function().name(), v.name(), v.is_rvar) {}
-
-std::string LoopLevel::func() const {
-    return func_name;
->>>>>>> 00cbc921
 }
 
 VarOrRVar LoopLevel::var() const {
@@ -57,11 +36,7 @@
 
 /*static*/
 LoopLevel LoopLevel::root() {
-<<<<<<< HEAD
-    return LoopLevel(nullptr, "__root", false, -1);
-=======
-    return LoopLevel("", "__root", false);
->>>>>>> 00cbc921
+    return LoopLevel("", "__root", false, -1);
 }
 
 bool LoopLevel::is_root() const {
@@ -69,30 +44,21 @@
 }
 
 std::string LoopLevel::to_string() const {
-<<<<<<< HEAD
     if (stage_index == -1) {
-        return func_name() + "." + var_name;
+        return func_name + "." + var_name;
     } else {
-        return func_name() + ".s" + std::to_string(stage_index) + "." + var_name;
+        return func_name + ".s" + std::to_string(stage_index) + "." + var_name;
     }
 }
 
 bool LoopLevel::match(const std::string &loop) const {
     if (stage_index == -1) {
-        return Internal::starts_with(loop, func_name() + ".") &&
+        return Internal::starts_with(loop, func_name + ".") &&
                Internal::ends_with(loop, "." + var_name);
     } else {
-        return Internal::starts_with(loop, func_name() + ".s" + std::to_string(stage_index)) &&
+        return Internal::starts_with(loop, func_name + ".s" + std::to_string(stage_index)) &&
                Internal::ends_with(loop, "." + var_name);
     }
-=======
-    return func_name + "." + var_name;
-}
-
-bool LoopLevel::match(const std::string &loop) const {
-    return Internal::starts_with(loop, func_name + ".") &&
-           Internal::ends_with(loop, "." + var_name);
->>>>>>> 00cbc921
 }
 
 bool LoopLevel::match(const LoopLevel &other) const {
@@ -104,14 +70,10 @@
 }
 
 bool LoopLevel::operator==(const LoopLevel &other) const {
-<<<<<<< HEAD
     // Must compare by name, not by pointer, since in() can make copies
     // that we need to consider equivalent
-    return (func_name() == other.func_name()) && (stage_index == other.stage_index) &&
+    return (func_name == other.func_name) && (stage_index == other.stage_index) &&
            (var_name == other.var_name);
-=======
-    return func_name == other.func_name && var_name == other.var_name;
->>>>>>> 00cbc921
 }
 
 namespace Internal {
