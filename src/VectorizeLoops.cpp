#include <algorithm>

#include "VectorizeLoops.h"
#include "IRMutator.h"
#include "Scope.h"
#include "IRPrinter.h"
#include "Deinterleave.h"
#include "Substitute.h"
#include "IROperator.h"
#include "IREquality.h"
#include "ExprUsesVar.h"
#include "Solve.h"
#include "Simplify.h"
#include "CSE.h"
#include "CodeGen_GPU_Dev.h"

namespace Halide {
namespace Internal {

using std::string;
using std::vector;
using std::pair;

namespace {

// For a given var, replace expressions like shuffle_vector(var, 4)
// with var.lane.4
class ReplaceShuffleVectors : public IRMutator {
    string var;

    using IRMutator::visit;

    void visit(const Call *op) {
        const Variable *v;
        const int64_t *i;
        if (op->is_intrinsic(Call::shuffle_vector) &&
            op->args.size() == 2 &&
            (v = op->args[0].as<Variable>()) &&
            v->name == var &&
            (i = as_const_int(op->args[1]))) {
            expr = Variable::make(op->type, var + ".lane." + std::to_string(*i));
        } else {
            IRMutator::visit(op);
        }
    }
public:
    ReplaceShuffleVectors(const string &v) : var(v) {}
};



/** Find the exact max and min lanes of a vector expression. Not
 * conservative like bounds_of_expr, but uses similar rules for some
 * common node types where it can be exact. Assumes any vector
 * variables defined externally also have .min_lane and .max_lane
 * versions in scope. */
Interval bounds_of_lanes(Expr e) {
    if (const Add *add = e.as<Add>()) {
        if (const Broadcast *b = add->b.as<Broadcast>()) {
            Interval ia = bounds_of_lanes(add->a);
            return {ia.min + b->value, ia.max + b->value};
        } else if (const Broadcast *b = add->a.as<Broadcast>()) {
            Interval ia = bounds_of_lanes(add->b);
            return {b->value + ia.min, b->value + ia.max};
        }
    } else if (const Sub *sub = e.as<Sub>()) {
        if (const Broadcast *b = sub->b.as<Broadcast>()) {
            Interval ia = bounds_of_lanes(sub->a);
            return {ia.min - b->value, ia.max - b->value};
        } else if (const Broadcast *b = sub->a.as<Broadcast>()) {
            Interval ia = bounds_of_lanes(sub->b);
            return {b->value - ia.max, b->value - ia.max};
        }
    } else if (const Mul *mul = e.as<Mul>()) {
        if (const Broadcast *b = mul->b.as<Broadcast>()) {
            if (is_positive_const(b->value)) {
                Interval ia = bounds_of_lanes(mul->a);
                return {ia.min * b->value, ia.max * b->value};
            } else if (is_negative_const(b->value)) {
                Interval ia = bounds_of_lanes(mul->a);
                return {ia.max * b->value, ia.min * b->value};
            }
        } else if (const Broadcast *b = mul->a.as<Broadcast>()) {
            if (is_positive_const(b->value)) {
                Interval ia = bounds_of_lanes(mul->b);
                return {b->value * ia.min, b->value * ia.max};
            } else if (is_negative_const(b->value)) {
                Interval ia = bounds_of_lanes(mul->b);
                return {b->value * ia.max, b->value * ia.min};
            }
        }
    } else if (const Div *div = e.as<Div>()) {
        if (const Broadcast *b = div->b.as<Broadcast>()) {
            if (is_positive_const(b->value)) {
                Interval ia = bounds_of_lanes(div->a);
                return {ia.min / b->value, ia.max / b->value};
            } else if (is_negative_const(b->value)) {
                Interval ia = bounds_of_lanes(div->a);
                return {ia.max / b->value, ia.min / b->value};
            }
        }
    } else if (const And *and_ = e.as<And>()) {
        if (const Broadcast *b = and_->b.as<Broadcast>()) {
            Interval ia = bounds_of_lanes(and_->a);
            return {ia.min && b->value, ia.max && b->value};
        } else if (const Broadcast *b = and_->a.as<Broadcast>()) {
            Interval ia = bounds_of_lanes(and_->b);
            return {ia.min && b->value, ia.max && b->value};
        }
    } else if (const Or *or_ = e.as<Or>()) {
        if (const Broadcast *b = or_->b.as<Broadcast>()) {
            Interval ia = bounds_of_lanes(or_->a);
            return {ia.min && b->value, ia.max && b->value};
        } else if (const Broadcast *b = or_->a.as<Broadcast>()) {
            Interval ia = bounds_of_lanes(or_->b);
            return {ia.min && b->value, ia.max && b->value};
        }
    } else if (const Min *min = e.as<Min>()) {
        if (const Broadcast *b = min->b.as<Broadcast>()) {
            Interval ia = bounds_of_lanes(min->a);
            return {Min::make(ia.min, b->value), Min::make(ia.max, b->value)};
        } else if (const Broadcast *b = min->a.as<Broadcast>()) {
            Interval ia = bounds_of_lanes(min->b);
            return {Min::make(ia.min, b->value), Min::make(ia.max, b->value)};
        }
    } else if (const Max *max = e.as<Max>()) {
        if (const Broadcast *b = max->b.as<Broadcast>()) {
            Interval ia = bounds_of_lanes(max->a);
            return {Max::make(ia.min, b->value), Max::make(ia.max, b->value)};
        } else if (const Broadcast *b = max->a.as<Broadcast>()) {
            Interval ia = bounds_of_lanes(max->b);
            return {Max::make(ia.min, b->value), Max::make(ia.max, b->value)};
        }
    } else if (const Not *not_ = e.as<Not>()) {
        Interval ia = bounds_of_lanes(not_->a);
        return {!ia.max, !ia.min};
    } else if (const Ramp *r = e.as<Ramp>()) {
        Expr last_lane_idx = make_const(r->base.type(), r->lanes-1);
        if (is_positive_const(r->stride)) {
            return {r->base, r->base + last_lane_idx * r->stride};
        } else if (is_negative_const(r->stride)) {
            return {r->base + last_lane_idx * r->stride, r->base};
        }
    } else if (const Broadcast *b = e.as<Broadcast>()) {
        return {b->value, b->value};
    } else if (const Variable *var = e.as<Variable>()) {
        return {Variable::make(var->type.element_of(), var->name + ".min_lane"),
                Variable::make(var->type.element_of(), var->name + ".max_lane")};
    } else if (const Let *let = e.as<Let>()) {
        Interval ia = bounds_of_lanes(let->value);
        Interval ib = bounds_of_lanes(let->body);
        if (expr_uses_var(ib.min, let->name + ".min_lane")) {
            ib.min = Let::make(let->name + ".min_lane", ia.min, ib.min);
        }
        if (expr_uses_var(ib.max, let->name + ".min_lane")) {
            ib.max = Let::make(let->name + ".min_lane", ia.min, ib.max);
        }
        if (expr_uses_var(ib.min, let->name + ".max_lane")) {
            ib.min = Let::make(let->name + ".max_lane", ia.max, ib.min);
        }
        if (expr_uses_var(ib.max, let->name + ".max_lane")) {
            ib.max = Let::make(let->name + ".max_lane", ia.max, ib.max);
        }
        return ib;
    }

    // Take the explicit min and max over the lanes
    Expr min_lane = extract_lane(e, 0);
    Expr max_lane = min_lane;
    for (int i = 1; i < e.type().lanes(); i++) {
        Expr next_lane = extract_lane(e, i);
        if (e.type().is_bool()) {
            min_lane = And::make(min_lane, next_lane);
            max_lane = Or::make(max_lane, next_lane);
        } else {
            min_lane = Min::make(min_lane, next_lane);
            max_lane = Max::make(max_lane, next_lane);
        }
    }
    return {min_lane, max_lane};
};

// Allocations inside vectorized loops grow an additional inner
// dimension to represent the separate copy of the allocation per
// vector lane. This means loads and stores to them need to be
// rewritten slightly.
class RewriteAccessToVectorAlloc : public IRMutator {
    Expr var;
    string alloc;
    int lanes;

    using IRMutator::visit;

    Expr mutate_index(string a, Expr index) {
        index = mutate(index);
        if (a == alloc) {
            return index * lanes + var;
        } else {
            return index;
        }
    }

    void visit(const Load *op) {
        expr = Load::make(op->type, op->name, mutate_index(op->name, op->index),
                          op->image, op->param, mutate(op->predicate));
    }

    void visit(const Store *op) {
        stmt = Store::make(op->name, mutate(op->value), mutate_index(op->name, op->index),
                           op->param, mutate(op->predicate));
    }

public:
    RewriteAccessToVectorAlloc(string v, string a, int l) :
        var(Variable::make(Int(32), v)), alloc(a), lanes(l) {}
};

class UsesGPUVars : public IRVisitor {
private:
    using IRVisitor::visit;
    void visit(const Variable *op) {
        if (CodeGen_GPU_Dev::is_gpu_var(op->name)) {
            debug(3) << "Found gpu loop var: " << op->name << "\n";
            uses_gpu = true;
        }
    }
public:
    bool uses_gpu = false;
};

bool uses_gpu_vars(Expr s) {
    UsesGPUVars uses;
    s.accept(&uses);
    return uses.uses_gpu;
}

// Wrap a vectorized predicate around a Load/Store node.
class PredicateLoadStore : public IRMutator {
    string var;
    Expr vector_predicate;
    bool in_hexagon;
    const Target &target;
    int lanes;
    bool valid;
    bool vectorized;

    using IRMutator::visit;

    bool should_predicate_store_load(int bit_size) {
        if (in_hexagon) {
            internal_assert(target.features_any_of({Target::HVX_64, Target::HVX_128}))
                << "We are inside a hexagon loop, but the target doesn't have hexagon's features\n";
            return true;
        } else if (target.arch == Target::X86) {
            // Should only attempt to predicate store/load if the lane size is
            // no less than 4
            return (bit_size == 32) && (lanes >= 4);
        }
        // For other architecture, do not predicate vector load/store
        return false;
    }

    Expr merge_predicate(Expr pred, Expr new_pred) {
        if (pred.type().lanes() == new_pred.type().lanes()) {
            Expr res = simplify(pred && new_pred);
            return res;
        }
        valid = false;
        return pred;
    }

    void visit(const Load *op) {
        valid = valid && should_predicate_store_load(op->type.bits());
        if (!valid) {
            expr = op;
<<<<<<< HEAD
            return;
        }

        Expr predicate, index;
        if (!op->index.type().is_scalar()) {
            internal_assert(op->predicate.type().lanes() == lanes);
            internal_assert(op->index.type().lanes() == lanes);

            predicate = mutate(op->predicate);
            index = mutate(op->index);
=======
        } else if (!op->index.type().is_scalar()) {
            Expr src = Call::make(Handle().with_lanes(lanes), Call::address_of, {Expr(op)}, Call::Intrinsic);
            expr = Call::make(op->type, Call::predicated_load, {src, vector_predicate}, Call::Intrinsic);
            vectorized = true;
>>>>>>> 0cb29f0b
        } else if (expr_uses_var(op->index, var)) {
            predicate = mutate(Broadcast::make(op->predicate, lanes));
            index = mutate(Broadcast::make(op->index, lanes));
        } else {
            IRMutator::visit(op);
            return;
        }

        predicate = merge_predicate(predicate, vector_predicate);
        if (!valid) {
            expr = op;
            return;
        }
        expr = Load::make(op->type, op->name, index, op->image, op->param, predicate);
        vectorized = true;
    }

    void visit(const Store *op) {
        valid = valid && should_predicate_store_load(op->value.type().bits());
        if (!valid) {
            stmt = op;
<<<<<<< HEAD
            return;
        }

        Expr predicate, value, index;
        if (!op->index.type().is_scalar()) {
            internal_assert(op->predicate.type().lanes() == lanes);
=======
        } else if (!op->index.type().is_scalar()) {
>>>>>>> 0cb29f0b
            internal_assert(op->index.type().lanes() == lanes);
            internal_assert(op->value.type().lanes() == lanes);

            predicate = mutate(op->predicate);
            value = mutate(op->value);
            index = mutate(op->index);
        } else if (expr_uses_var(op->index, var)) {
            predicate = mutate(Broadcast::make(op->predicate, lanes));
            value = mutate(Broadcast::make(op->value, lanes));
            index = mutate(Broadcast::make(op->index, lanes));
        } else {
            IRMutator::visit(op);
            return;
        }

        predicate = merge_predicate(predicate, vector_predicate);
        if (!valid) {
            stmt = op;
            return;
        }
        stmt = Store::make(op->name, value, op->index, op->param, predicate);
        vectorized = true;
    }

    void visit(const Call *op) {
<<<<<<< HEAD
        // We should not vectorize calls with side-effects
        valid = valid && op->is_pure();
        IRMutator::visit(op);
=======
        if (!valid) {
            expr = op;
        } else if (op->is_intrinsic(Call::predicated_store) ||
                   op->is_intrinsic(Call::predicated_load)) {
            vector<Expr> new_args(op->args);
            new_args[1] = merge_predicate(op->args[1], vector_predicate);
            if (!valid) {
                expr = op;
            } else {
                expr = Call::make(op->type, op->name, new_args, op->call_type,
                                  op->func, op->value_index, op->image, op->param);
                vectorized = true;
            }
        } else if (op->is_pure()) {
            IRMutator::visit(op);
        } else {
            valid = false;
            expr = op;
        }
>>>>>>> 0cb29f0b
    }

public:
    PredicateLoadStore(string v, Expr vpred, bool in_hexagon, const Target &t) :
            var(v), vector_predicate(vpred), in_hexagon(in_hexagon), target(t),
            lanes(vpred.type().lanes()), valid(true), vectorized(false) {
        internal_assert(lanes > 1);
    }

    bool is_vectorized() const  {
        return valid && vectorized;
    }
};

// Substitutes a vector for a scalar var in a Stmt. Used on the
// body of every vectorized loop.
class VectorSubs : public IRMutator {
    // The var we're vectorizing
    string var;

    // What we're replacing it with. Usually a ramp.
    Expr replacement;

    const Target &target;

    bool in_hexagon; // Are we inside the hexagon loop?

    // A suffix to attach to widened variables.
    string widening_suffix;

    // A scope containing lets and letstmts whose values became
    // vectors.
    Scope<Expr> scope;

    // A stack of all containing lets. We need to reinject the scalar
    // version of them if we scalarize inner code.
    vector<pair<string, Expr>> containing_lets;

    // Widen an expression to the given number of lanes.
    Expr widen(Expr e, int lanes) {
        if (e.type().lanes() == lanes) {
            return e;
        } else if (e.type().lanes() == 1) {
            return Broadcast::make(e, lanes);
        } else {
            internal_error << "Mismatched vector lanes in VectorSubs\n";
        }
        return Expr();
    }

    using IRMutator::visit;

    virtual void visit(const Cast *op) {
        Expr value = mutate(op->value);
        if (value.same_as(op->value)) {
            expr = op;
        } else {
            Type t = op->type.with_lanes(value.type().lanes());
            expr = Cast::make(t, value);
        }
    }

    virtual void visit(const Variable *op) {
        string widened_name = op->name + widening_suffix;
        if (op->name == var) {
            expr = replacement;
        } else if (scope.contains(op->name)) {
            // If the variable appears in scope then we previously widened
            // it and we use the new widened name for the variable.
            expr = Variable::make(scope.get(op->name).type(), widened_name);
        } else {
            expr = op;
        }
    }

    template<typename T>
    void mutate_binary_operator(const T *op) {
        Expr a = mutate(op->a), b = mutate(op->b);
        if (a.same_as(op->a) && b.same_as(op->b)) {
            expr = op;
        } else {
            int w = std::max(a.type().lanes(), b.type().lanes());
            expr = T::make(widen(a, w), widen(b, w));
        }
    }

    void visit(const Add *op) {mutate_binary_operator(op);}
    void visit(const Sub *op) {mutate_binary_operator(op);}
    void visit(const Mul *op) {mutate_binary_operator(op);}
    void visit(const Div *op) {mutate_binary_operator(op);}
    void visit(const Mod *op) {mutate_binary_operator(op);}
    void visit(const Min *op) {mutate_binary_operator(op);}
    void visit(const Max *op) {mutate_binary_operator(op);}
    void visit(const EQ *op)  {mutate_binary_operator(op);}
    void visit(const NE *op)  {mutate_binary_operator(op);}
    void visit(const LT *op)  {mutate_binary_operator(op);}
    void visit(const LE *op)  {mutate_binary_operator(op);}
    void visit(const GT *op)  {mutate_binary_operator(op);}
    void visit(const GE *op)  {mutate_binary_operator(op);}
    void visit(const And *op) {mutate_binary_operator(op);}
    void visit(const Or *op)  {mutate_binary_operator(op);}

    void visit(const Select *op) {
        Expr condition = mutate(op->condition);
        Expr true_value = mutate(op->true_value);
        Expr false_value = mutate(op->false_value);
        if (condition.same_as(op->condition) &&
            true_value.same_as(op->true_value) &&
            false_value.same_as(op->false_value)) {
            expr = op;
        } else {
            int lanes = std::max(true_value.type().lanes(), false_value.type().lanes());
            lanes = std::max(lanes, condition.type().lanes());
            // Widen the true and false values, but we don't have to widen the condition
            true_value = widen(true_value, lanes);
            false_value = widen(false_value, lanes);
            expr = Select::make(condition, true_value, false_value);
        }
    }

    void visit(const Load *op) {
        Expr predicate = mutate(op->predicate);
        Expr index = mutate(op->index);

        if (predicate.same_as(op->predicate) && index.same_as(op->index)) {
            expr = op;
        } else {
            int w = index.type().lanes();
            predicate = widen(predicate, w);
            expr = Load::make(op->type.with_lanes(w), op->name, index, op->image,
                              op->param, predicate);
        }
    }

    void visit(const Call *op) {
        // Widen the call by changing the lanes of all of its
        // arguments and its return type
        vector<Expr> new_args(op->args.size());
        bool changed = false;

        // Mutate the args
        int max_lanes = 0;
        for (size_t i = 0; i < op->args.size(); i++) {
            Expr old_arg = op->args[i];
            Expr new_arg = mutate(old_arg);
            if (!new_arg.same_as(old_arg)) changed = true;
            new_args[i] = new_arg;
            max_lanes = std::max(new_arg.type().lanes(), max_lanes);
        }

        if (!changed) {
            expr = op;
        } else if (op->name == Call::trace) {
            // Call::trace vectorizes uniquely, because we want a
            // single trace call for the entire vector, instead of
            // scalarizing the call and tracing each element.
            for (size_t i = 1; i <= 2; i++) {
                // Each struct should be a struct-of-vectors, not a
                // vector of distinct structs.
                const Call *call = new_args[i].as<Call>();
                internal_assert(call && call->is_intrinsic(Call::make_struct));
                new_args[i] = Call::make(call->type.element_of(), Call::make_struct,
                                         call->args, Call::Intrinsic);
            }
            // One of the arguments to the trace helper
            // records the number of vector lanes in the type being
            // stored.
            new_args[5] = max_lanes;
            expr = Call::make(op->type, Call::trace, new_args, op->call_type);
        } else {
            // Widen the args to have the same lanes as the max lanes found
            for (size_t i = 0; i < new_args.size(); i++) {
                new_args[i] = widen(new_args[i], max_lanes);
            }
            expr = Call::make(op->type.with_lanes(max_lanes), op->name, new_args,
                              op->call_type, op->func, op->value_index, op->image, op->param);
        }
    }

    void visit(const Let *op) {

        // Vectorize the let value and check to see if it was vectorized by
        // this mutator. The type of the expression might already be vector
        // width.
        Expr mutated_value = mutate(op->value);
        bool was_vectorized = (!op->value.type().is_vector() &&
                               mutated_value.type().is_vector());

        // If the value was vectorized by this mutator, add a new name to
        // the scope for the vectorized value expression.
        std::string vectorized_name;
        if (was_vectorized) {
            vectorized_name = op->name + widening_suffix;
            scope.push(op->name, mutated_value);
        }

        Expr mutated_body = mutate(op->body);

        if (mutated_value.same_as(op->value) &&
            mutated_body.same_as(op->body)) {
            expr = op;
        } else if (was_vectorized) {
            scope.pop(op->name);
            expr = Let::make(vectorized_name, mutated_value, mutated_body);
        } else {
            expr = Let::make(op->name, mutated_value, mutated_body);
        }
    }

    void visit(const LetStmt *op) {
        Expr mutated_value = mutate(op->value);
        std::string mutated_name = op->name;

        // Check if the value was vectorized by this mutator.
        bool was_vectorized = (!op->value.type().is_vector() &&
                               mutated_value.type().is_vector());

        if (was_vectorized) {
            mutated_name += widening_suffix;
            scope.push(op->name, mutated_value);
            // Also keep track of the original let, in case inner code scalarizes.
            containing_lets.push_back({op->name, op->value});
        }


        Stmt mutated_body = mutate(op->body);

        if (was_vectorized) {
            containing_lets.pop_back();
            scope.pop(op->name);

            // Inner code might have extracted my lanes using
            // extract_lane, which introduces a shuffle_vector. If
            // so we should define separate lets for the lanes and
            // get it to use those instead.
            mutated_body = ReplaceShuffleVectors(mutated_name).mutate(mutated_body);

            // Check if inner code wants my individual lanes.
            Type t = mutated_value.type();
            for (int i = 0; i < t.lanes(); i++) {
                string lane_name = mutated_name + ".lane." + std::to_string(i);
                if (stmt_uses_var(mutated_body, lane_name)) {
                    mutated_body =
                        LetStmt::make(lane_name, extract_lane(mutated_value, i), mutated_body);
                }
            }

            // Inner code may also have wanted my max or min lane
            bool uses_min_lane = stmt_uses_var(mutated_body, mutated_name + ".min_lane");
            bool uses_max_lane = stmt_uses_var(mutated_body, mutated_name + ".max_lane");

            if (uses_min_lane || uses_max_lane) {
                Interval i = bounds_of_lanes(mutated_value);

                if (uses_min_lane) {
                    mutated_body =
                        LetStmt::make(mutated_name + ".min_lane", i.min, mutated_body);
                }

                if (uses_max_lane) {
                    mutated_body =
                        LetStmt::make(mutated_name + ".max_lane", i.max, mutated_body);
                }
            }
        }

        if (mutated_value.same_as(op->value) &&
            mutated_body.same_as(op->body)) {
            stmt = op;
        } else {
            stmt = LetStmt::make(mutated_name, mutated_value, mutated_body);
        }
    }

    void visit(const Provide *op) {
        vector<Expr> new_args(op->args.size());
        vector<Expr> new_values(op->values.size());
        bool changed = false;

        // Mutate the args
        int max_lanes = 0;
        for (size_t i = 0; i < op->args.size(); i++) {
            Expr old_arg = op->args[i];
            Expr new_arg = mutate(old_arg);
            if (!new_arg.same_as(old_arg)) changed = true;
            new_args[i] = new_arg;
            max_lanes = std::max(new_arg.type().lanes(), max_lanes);
        }

        for (size_t i = 0; i < op->args.size(); i++) {
            Expr old_value = op->values[i];
            Expr new_value = mutate(old_value);
            if (!new_value.same_as(old_value)) changed = true;
            new_values[i] = new_value;
            max_lanes = std::max(new_value.type().lanes(), max_lanes);
        }

        if (!changed) {
            stmt = op;
        } else {
            // Widen the args to have the same lanes as the max lanes found
            for (size_t i = 0; i < new_args.size(); i++) {
                new_args[i] = widen(new_args[i], max_lanes);
            }
            for (size_t i = 0; i < new_values.size(); i++) {
                new_values[i] = widen(new_values[i], max_lanes);
            }
            stmt = Provide::make(op->name, new_values, new_args);
        }
    }

    void visit(const Store *op) {
        Expr predicate = mutate(op->predicate);
        Expr value = mutate(op->value);
        Expr index = mutate(op->index);

        if (predicate.same_as(op->predicate) && value.same_as(op->value) && index.same_as(op->index)) {
            stmt = op;
        } else {
            int lanes = std::max(predicate.type().lanes(), std::max(value.type().lanes(), index.type().lanes()));
            stmt = Store::make(op->name, widen(value, lanes), widen(index, lanes),
                               op->param, widen(predicate, lanes));
        }
    }

    void visit(const AssertStmt *op) {
        if (op->condition.type().lanes() > 1) {
            stmt = scalarize(op);
        } else {
            stmt = op;
        }
    }

    void visit(const IfThenElse *op) {
        Expr cond = mutate(op->condition);
        int lanes = cond.type().lanes();
        debug(3) << "Vectorizing over " << var << "\n"
                 << "Old: " << op->condition << "\n"
                 << "New: " << cond << "\n";

        Stmt then_case = mutate(op->then_case);
        Stmt else_case = mutate(op->else_case);

        if (lanes > 1) {
            // We have an if statement with a vector condition,
            // which would mean control flow divergence within the
            // SIMD lanes.

            bool vectorize_predicate = !uses_gpu_vars(cond);
            Stmt predicated_stmt;
            if (vectorize_predicate) {
                PredicateLoadStore p(var, cond, in_hexagon, target);
                predicated_stmt = p.mutate(then_case);
                vectorize_predicate = p.is_vectorized();
            }
            if (vectorize_predicate && else_case.defined()) {
                PredicateLoadStore p(var, !cond, in_hexagon, target);
                predicated_stmt = Block::make(predicated_stmt, p.mutate(else_case));
                vectorize_predicate = p.is_vectorized();
            }

            debug(4) << "IfThenElse should vectorize predicate over var " << var << "? " << vectorize_predicate << "; cond: " << cond << "\n";
            debug(4) << "Predicated stmt:\n" << predicated_stmt << "\n";

            // First check if the condition is marked as likely.
            const Call *c = cond.as<Call>();
            if (c && (c->is_intrinsic(Call::likely) ||
                c->is_intrinsic(Call::likely_if_innermost))) {

                // The meaning of the likely intrinsic is that
                // Halide should optimize for the case in which
                // *every* likely value is true. We can do that by
                // generating a scalar condition that checks if
                // the least-true lane is true.
                Expr all_true = bounds_of_lanes(c->args[0]).min;

                // Wrap it in the same flavor of likely
                all_true = Call::make(Bool(), c->name,
                                      {all_true}, Call::PureIntrinsic);

                if (!vectorize_predicate) {
                    // We should strip the likelies from the case
                    // that's going to scalarize, because it's no
                    // longer likely.
                    Stmt without_likelies =
                        IfThenElse::make(op->condition.as<Call>()->args[0],
                                         op->then_case, op->else_case);
                    stmt =
                        IfThenElse::make(all_true,
                                         then_case,
                                         scalarize(without_likelies));
                    debug(4) << "...With all_true likely: \n" << stmt << "\n";
                } else {
                    stmt =
                        IfThenElse::make(all_true,
                                         then_case,
                                         predicated_stmt);
                    debug(4) << "...Predicated IfThenElse: \n" << stmt << "\n";
                }
            } else {
                // It's some arbitrary vector condition.
                if (!vectorize_predicate) {
                    debug(4) << "...Scalarizing vector predicate: \n" << stmt << "\n";
                    stmt = scalarize(op);
                } else {
                    stmt = predicated_stmt;
                    debug(4) << "...Predicated IfThenElse: \n" << stmt << "\n";
                }
            }
        } else {
            // It's an if statement on a scalar, we're ok to vectorize the innards.
            debug(3) << "Not scalarizing if then else\n";
            if (cond.same_as(op->condition) &&
                then_case.same_as(op->then_case) &&
                else_case.same_as(op->else_case)) {
                stmt = op;
            } else {
                stmt = IfThenElse::make(cond, then_case, else_case);
            }
        }
    }

    void visit(const For *op) {
        ForType for_type = op->for_type;
        if (for_type == ForType::Vectorized) {
            user_warning << "Warning: Encountered vector for loop over " << op->name
                         << " inside vector for loop over " << var << "."
                         << " Ignoring the vectorize directive for the inner for loop.\n";
            for_type = ForType::Serial;
        }

        Expr min = mutate(op->min);
        Expr extent = mutate(op->extent);

        Stmt body = op->body;

        if (min.type().is_vector()) {
            // Rebase the loop to zero and try again
            Expr var = Variable::make(Int(32), op->name);
            Stmt body = substitute(op->name, var + op->min, op->body);
            Stmt transformed = For::make(op->name, 0, op->extent, for_type, op->device_api, body);
            stmt = mutate(transformed);
            return;
        }

        if (extent.type().is_vector()) {
            // We'll iterate up to the max over the lanes, but
            // inject an if statement inside the loop that stops
            // each lane from going too far.

            extent = bounds_of_lanes(extent).max;
            Expr var = Variable::make(Int(32), op->name);
            body = IfThenElse::make(likely(var < op->min + op->extent), body);
        }

        body = mutate(body);

        if (min.same_as(op->min) &&
            extent.same_as(op->extent) &&
            body.same_as(op->body) &&
            for_type == op->for_type) {
            stmt = op;
        } else {
            stmt = For::make(op->name, min, extent, for_type, op->device_api, body);
        }
    }

    void visit(const Allocate *op) {
        std::vector<Expr> new_extents;
        Expr new_expr;

        int lanes = replacement.type().lanes();

        // The new expanded dimension is innermost.
        new_extents.push_back(lanes);

        for (size_t i = 0; i < op->extents.size(); i++) {
            Expr extent = mutate(op->extents[i]);
            // For vector sizes, take the max over the lanes. Note
            // that we haven't changed the strides, which also may
            // vary per lane. This is a bit weird, but the way we
            // set up the vectorized memory means that lanes can't
            // clobber each others' memory, so it doesn't matter.
            if (extent.type().is_vector()) {
                extent = bounds_of_lanes(extent).max;
            }
            new_extents.push_back(extent);
        }

        if (op->new_expr.defined()) {
            new_expr = mutate(op->new_expr);
            user_assert(new_expr.type().is_scalar())
                << "Cannot vectorize an allocation with a varying new_expr per vector lane.\n";
        }

        Stmt body = op->body;

        // Rewrite loads and stores to this allocation like so:
        // foo[x] -> foo[x*lanes + v]
        string v = unique_name('v');
        body = RewriteAccessToVectorAlloc(v, op->name, lanes).mutate(body);

        scope.push(v, Ramp::make(0, 1, lanes));
        body = mutate(body);
        scope.pop(v);

        // Replace the widened 'v' with the actual ramp
        // foo[x*lanes + widened_v] -> foo[x*lanes + ramp(0, 1, lanes)]
        body = substitute(v + widening_suffix, Ramp::make(0, 1, lanes), body);

        // The variable itself could still exist inside an inner scalarized block.
        body = substitute(v, Variable::make(Int(32), var), body);

        stmt = Allocate::make(op->name, op->type, new_extents, op->condition, body, new_expr, op->free_function);
    }

    Stmt scalarize(Stmt s) {
        // Wrap a serial loop around it. Maybe LLVM will have
        // better luck vectorizing it.

        // We'll need the original scalar versions of any containing lets.
        for (size_t i = containing_lets.size(); i > 0; i--) {
            const auto &l = containing_lets[i-1];
            s = LetStmt::make(l.first, l.second, s);
        }

        int lanes = replacement.type().lanes();
        s = For::make(var, 0, lanes, ForType::Serial, DeviceAPI::None, s);

        return s;
    }

    Expr scalarize(Expr e) {
        // This method returns a select tree that produces a vector lanes
        // result expression

        Expr result;
        int lanes = replacement.type().lanes();

        for (int i = lanes - 1; i >= 0; --i) {
            // Hide all the vector let values in scope with a scalar version
            // in the appropriate lane.
            for (Scope<Expr>::iterator iter = scope.begin(); iter != scope.end(); ++iter) {
                string name = iter.name() + ".lane." + std::to_string(i);
                Expr lane = extract_lane(iter.value(), i);
                e = substitute(iter.name(), Variable::make(lane.type(), name), e);
            }

            // Replace uses of the vectorized variable with the extracted
            // lane expression
            e = substitute(var, i, e);

            if (i == lanes - 1) {
                result = Broadcast::make(e, lanes);
            } else {
                Expr cond = (replacement == Broadcast::make(i, lanes));
                result = Select::make(cond, Broadcast::make(e, lanes), result);
            }
        }

        debug(0) << e << " -> " << result << "\n";

        return result;
    }

public:
    VectorSubs(string v, Expr r, bool in_hexagon, const Target &t) :
            var(v), replacement(r), target(t), in_hexagon(in_hexagon) {
        widening_suffix = ".x" + std::to_string(replacement.type().lanes());
    }
};

// Vectorize all loops marked as such in a Stmt
class VectorizeLoops : public IRMutator {
    const Target &target;
    bool in_hexagon;

    using IRMutator::visit;

    void visit(const For *for_loop) {
        bool old_in_hexagon = in_hexagon;
        if (for_loop->device_api == DeviceAPI::Hexagon) {
            in_hexagon = true;
        }

        if (for_loop->for_type == ForType::Vectorized) {
            const IntImm *extent = for_loop->extent.as<IntImm>();
            if (!extent || extent->value <= 1) {
                user_error << "Loop over " << for_loop->name
                           << " has extent " << for_loop->extent
                           << ". Can only vectorize loops over a "
                           << "constant extent > 1\n";
            }

            // Replace the var with a ramp within the body
            Expr for_var = Variable::make(Int(32), for_loop->name);
            Expr replacement = Ramp::make(for_loop->min, 1, extent->value);
            stmt = VectorSubs(for_loop->name, replacement, in_hexagon, target).mutate(for_loop->body);
        } else {
            IRMutator::visit(for_loop);
        }

        if (for_loop->device_api == DeviceAPI::Hexagon) {
            in_hexagon = old_in_hexagon;
        }
    }

public:
    VectorizeLoops(const Target &t) : target(t), in_hexagon(false) {}
};

} // Anonymous namespace

Stmt vectorize_loops(Stmt s, const Target &t) {
    return VectorizeLoops(t).mutate(s);
}

}
}<|MERGE_RESOLUTION|>--- conflicted
+++ resolved
@@ -273,7 +273,6 @@
         valid = valid && should_predicate_store_load(op->type.bits());
         if (!valid) {
             expr = op;
-<<<<<<< HEAD
             return;
         }
 
@@ -284,12 +283,6 @@
 
             predicate = mutate(op->predicate);
             index = mutate(op->index);
-=======
-        } else if (!op->index.type().is_scalar()) {
-            Expr src = Call::make(Handle().with_lanes(lanes), Call::address_of, {Expr(op)}, Call::Intrinsic);
-            expr = Call::make(op->type, Call::predicated_load, {src, vector_predicate}, Call::Intrinsic);
-            vectorized = true;
->>>>>>> 0cb29f0b
         } else if (expr_uses_var(op->index, var)) {
             predicate = mutate(Broadcast::make(op->predicate, lanes));
             index = mutate(Broadcast::make(op->index, lanes));
@@ -311,16 +304,12 @@
         valid = valid && should_predicate_store_load(op->value.type().bits());
         if (!valid) {
             stmt = op;
-<<<<<<< HEAD
             return;
         }
 
         Expr predicate, value, index;
         if (!op->index.type().is_scalar()) {
             internal_assert(op->predicate.type().lanes() == lanes);
-=======
-        } else if (!op->index.type().is_scalar()) {
->>>>>>> 0cb29f0b
             internal_assert(op->index.type().lanes() == lanes);
             internal_assert(op->value.type().lanes() == lanes);
 
@@ -346,31 +335,9 @@
     }
 
     void visit(const Call *op) {
-<<<<<<< HEAD
         // We should not vectorize calls with side-effects
         valid = valid && op->is_pure();
         IRMutator::visit(op);
-=======
-        if (!valid) {
-            expr = op;
-        } else if (op->is_intrinsic(Call::predicated_store) ||
-                   op->is_intrinsic(Call::predicated_load)) {
-            vector<Expr> new_args(op->args);
-            new_args[1] = merge_predicate(op->args[1], vector_predicate);
-            if (!valid) {
-                expr = op;
-            } else {
-                expr = Call::make(op->type, op->name, new_args, op->call_type,
-                                  op->func, op->value_index, op->image, op->param);
-                vectorized = true;
-            }
-        } else if (op->is_pure()) {
-            IRMutator::visit(op);
-        } else {
-            valid = false;
-            expr = op;
-        }
->>>>>>> 0cb29f0b
     }
 
 public:
