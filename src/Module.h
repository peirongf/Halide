#ifndef HALIDE_MODULE_H
#define HALIDE_MODULE_H

/** \file
 *
 * Defines Module, an IR container that fully describes a Halide program.
 */

#include "IR.h"
#include "Buffer.h"
#include "ModulusRemainder.h"
#include "Outputs.h"
#include "Target.h"

namespace Halide {
namespace Internal {

<<<<<<< HEAD
=======
/** Definition of an argument to a LoweredFunc. This is similar to
 * Argument, except it enables passing extra information useful to
 * some targets to LoweredFunc. */
>>>>>>> e9795921
struct LoweredArgument : public Argument {
    /** For scalar arguments, the modulus and remainder of this
     * argument. */
    ModulusRemainder alignment;

    LoweredArgument() {}
    LoweredArgument(const Argument &arg) : Argument(arg) {}
    LoweredArgument(const std::string &_name, Kind _kind, const Type &_type, uint8_t _dimensions,
                    Expr _def = Expr(),
                    Expr _min = Expr(),
                    Expr _max = Expr()) : Argument(_name, _kind, _type, _dimensions, _def, _min, _max) {}
};

/** Definition of a lowered function. This object provides a concrete
 * mapping between parameters used in the function body and their
 * declarations in the argument list. */
struct LoweredFunc {
    std::string name;

    /** Arguments referred to in the body of this function. */
    std::vector<LoweredArgument> args;

    /** Body of this function. */
    Stmt body;

    /** Type of linkage a function can have. */
    enum LinkageType {
        External, ///< Visible externally.
        Internal, ///< Not visible externally, similar to 'static' linkage in C.
    };

    /** The linkage of this function. */
    LinkageType linkage;

    LoweredFunc(const std::string &name, const std::vector<LoweredArgument> &args, Stmt body, LinkageType linkage)
        : name(name), args(args), body(body), linkage(linkage) {}
    LoweredFunc(const std::string &name, const std::vector<Argument> &args, Stmt body, LinkageType linkage)
        : name(name), body(body), linkage(linkage) {
        for (const Argument &i : args) {
            this->args.push_back(i);
        }
    }
};

}

namespace Internal {
struct ModuleContents;
}

/** A halide module. This represents IR containing lowered function
 * definitions and buffers. */
class Module {
    Internal::IntrusivePtr<Internal::ModuleContents> contents;
public:
    EXPORT Module(const std::string &name, const Target &target);

    /** Get the target this module has been lowered for. */
    EXPORT const Target &target() const;

    /** The name of this module. This is used as the default filename
     * for output operations. */
    EXPORT const std::string &name() const;

    /** The declarations contained in this module. */
    // @{
    EXPORT const std::vector<Buffer> &buffers() const;
    EXPORT const std::vector<Internal::LoweredFunc> &functions() const;
    // @}

    /** Add a declaration to this module. */
    // @{
    EXPORT void append(const Buffer &buffer);
    EXPORT void append(const Internal::LoweredFunc &function);
    // @}

    /** Compile a halide Module to variety of outputs, depending on
     * the fields set in output_files. */
    EXPORT void compile(const Outputs &output_files) const;
};

/** Link a set of modules together into one module. */
EXPORT Module link_modules(const std::string &name, const std::vector<Module> &modules);

/** Create an object file containing the Halide runtime for a given
 * target. For use with Target::NoRuntime. */
EXPORT void compile_standalone_runtime(const std::string &object_filename, Target t);

/** Create an object and/or static library file containing the Halide runtime for a given
 * target. For use with Target::NoRuntime. 
 */
EXPORT void compile_standalone_runtime(const Outputs &output_files, Target t);

}

#endif<|MERGE_RESOLUTION|>--- conflicted
+++ resolved
@@ -15,12 +15,9 @@
 namespace Halide {
 namespace Internal {
 
-<<<<<<< HEAD
-=======
 /** Definition of an argument to a LoweredFunc. This is similar to
  * Argument, except it enables passing extra information useful to
  * some targets to LoweredFunc. */
->>>>>>> e9795921
 struct LoweredArgument : public Argument {
     /** For scalar arguments, the modulus and remainder of this
      * argument. */
@@ -110,7 +107,7 @@
 EXPORT void compile_standalone_runtime(const std::string &object_filename, Target t);
 
 /** Create an object and/or static library file containing the Halide runtime for a given
- * target. For use with Target::NoRuntime. 
+ * target. For use with Target::NoRuntime.
  */
 EXPORT void compile_standalone_runtime(const Outputs &output_files, Target t);
 
