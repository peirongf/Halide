--- conflicted
+++ resolved
@@ -357,15 +357,10 @@
             Value *val;
 
             if (closure_args[i].is_buffer) {
-<<<<<<< HEAD
                 // If it's a buffer, get the dev handle
                 Expr buf = Variable::make(type_of<buffer_t *>(), name + ".buffer");
-                Expr get_dev = Call::make(UInt(64), Call::buffer_get_dev, {buf}, Call::Extern);
+                Expr get_dev = Call::make(UInt(64), Call::buffer_get_device, {buf}, Call::Extern);
                 val = codegen(get_dev);
-=======
-                // If it's a buffer, dereference the dev handle
-                val = buffer_device(sym_get(name + ".buffer"));
->>>>>>> ea3a4991
             } else if (ends_with(name, ".varying")) {
                 // Expressions for varying attributes are passed in the
                 // expression mesh. Pass a non-nullptr value in the argument array
