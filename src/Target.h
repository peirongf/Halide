#ifndef HALIDE_TARGET_H
#define HALIDE_TARGET_H

/** \file
 * Defines the structure that describes a Halide target.
 */

#include <stdint.h>
#include <bitset>
#include <string>

#include "Error.h"
#include "Type.h"
#include "Util.h"
#include "Expr.h"

namespace Halide {

/** A struct representing a target machine and os to generate code for. */
struct Target {
    /** The operating system used by the target. Determines which
     * system calls to generate.
     * Corresponds to os_name_map in Target.cpp. */
    enum OS {OSUnknown = 0, Linux, Windows, OSX, Android, IOS, NaCl} os;

    /** The architecture used by the target. Determines the
     * instruction set to use. For the PNaCl target, the "instruction
     * set" is actually llvm bitcode.
     * Corresponds to arch_name_map in Target.cpp. */
    enum Arch {ArchUnknown = 0, X86, ARM, PNaCl, MIPS, POWERPC} arch;

    /** The bit-width of the target machine. Must be 0 for unknown, or 32 or 64. */
    int bits;

    /** Optional features a target can have.
     * Corresponds to feature_name_map in Target.cpp. */

    enum Feature {
        JIT,  ///< Generate code that will run immediately inside the calling process.
        Debug,  ///< Turn on debug info and output for runtime code.
        NoAsserts,  ///< Disable all runtime checks, for slightly tighter code.
        NoBoundsQuery, ///< Disable the bounds querying functionality.

        SSE41,  ///< Use SSE 4.1 and earlier instructions. Only relevant on x86.
        AVX,  ///< Use AVX 1 instructions. Only relevant on x86.
        AVX2,  ///< Use AVX 2 instructions. Only relevant on x86.
        FMA,  ///< Enable x86 FMA instruction
        FMA4,  ///< Enable x86 (AMD) FMA4 instruction set
        F16C,  ///< Enable x86 16-bit float support

        ARMv7s,  ///< Generate code for ARMv7s. Only relevant for 32-bit ARM.
        NoNEON,  ///< Avoid using NEON instructions. Only relevant for 32-bit ARM.

        VSX,  ///< Use VSX instructions. Only relevant on POWERPC.
        POWER_ARCH_2_07,  ///< Use POWER ISA 2.07 new instructions. Only relevant on POWERPC.

        CUDA,  ///< Enable the CUDA runtime. Defaults to compute capability 2.0 (Fermi)
        CUDACapability30,  ///< Enable CUDA compute capability 3.0 (Kepler)
        CUDACapability32,  ///< Enable CUDA compute capability 3.2 (Tegra K1)
        CUDACapability35,  ///< Enable CUDA compute capability 3.5 (Kepler)
        CUDACapability50,  ///< Enable CUDA compute capability 5.0 (Maxwell)

        OpenCL,  ///< Enable the OpenCL runtime.
        CLDoubles,  ///< Enable double support on OpenCL targets

        OpenGL,  ///< Enable the OpenGL runtime.
        OpenGLCompute, ///< Enable OpenGL Compute runtime.

        Renderscript, ///< Enable the Renderscript runtime.

        UserContext,  ///< Generated code takes a user_context pointer as first argument

        RegisterMetadata,  ///< Generated code registers metadata for use with halide_enumerate_registered_filters

        Matlab,  ///< Generate a mexFunction compatible with Matlab mex libraries. See tools/mex_halide.m.

        Profile, ///< Launch a sampling profiler alongside the Halide pipeline that monitors and reports the runtime used by each Func
        NoRuntime, ///< Do not include a copy of the Halide runtime in any generated object file or assembly

        Metal, ///< Enable the (Apple) Metal runtime.

        MinGW, ///< For Windows compile to MinGW toolset rather then Visual Studio

<<<<<<< HEAD
        JavaScript, ///< Compile to JavaScript and execute immediately. Requires JIT and only works with realize. (For testing mainly.)
        JavaScript_V8, ///< Use the V8 JavaScript engine.
        JavaScript_SpiderMonkey, ///< Use the SpiderMonkey JavaScript engine.
=======
        CPlusPlusMangling, ///< Generate C++ mangled names for result function, et al
>>>>>>> db7308a6

        FeatureEnd ///< A sentinel. Every target is considered to have this feature, and setting this feature does nothing.
    };

    Target() : os(OSUnknown), arch(ArchUnknown), bits(0) {}
    Target(OS o, Arch a, int b, std::vector<Feature> initial_features = std::vector<Feature>())
        : os(o), arch(a), bits(b) {
        for (size_t i = 0; i < initial_features.size(); i++) {
            set_feature(initial_features[i]);
        }
    }

    void set_feature(Feature f, bool value = true) {
        if (f == FeatureEnd) return;
        user_assert(f < FeatureEnd) << "Invalid Target feature.\n";
        features.set(f, value);
    }

    void set_features(std::vector<Feature> features_to_set, bool value = true) {
        for (Feature f : features_to_set) {
            set_feature(f, value);
        }
    }

    bool has_feature(Feature f) const {
        if (f == FeatureEnd) return true;
        user_assert(f < FeatureEnd) << "Invalid Target feature.\n";
        return features[f];
    }

    bool features_any_of(std::vector<Feature> test_features) const {
        for (Feature f : test_features) {
            if (has_feature(f)) {
                return true;
            }
        }
        return false;
    }

    bool features_all_of(std::vector<Feature> test_features) const {
        for (Feature f : test_features) {
            if (!has_feature(f)) {
                return false;
            }
        }
        return true;
    }

    /** Return a copy of the target with the given feature set.
     * This is convenient when enabling certain features (e.g. NoBoundsQuery)
     * in an initialization list, where the target to be mutated may be
     * a const reference. */
    Target with_feature(Feature f) const {
        Target copy = *this;
        copy.set_feature(f);
        return copy;
    }

    /** Return a copy of the target with the given feature cleared.
     * This is convenient when disabling certain features (e.g. NoBoundsQuery)
     * in an initialization list, where the target to be mutated may be
     * a const reference. */
    Target without_feature(Feature f) const {
        Target copy = *this;
        copy.set_feature(f, false);
        return copy;
    }

    /** Is a fully feature GPU compute runtime enabled? I.e. is
     * Func::gpu_tile and similar going to work? Currently includes
     * CUDA, OpenCL, and Metal. We do not include OpenGL, because it
     * is not capable of gpgpu, and is not scheduled via
     * Func::gpu_tile.
     * TODO: Should OpenGLCompute be included here? */
    bool has_gpu_feature() const {
      return has_feature(CUDA) || has_feature(OpenCL) || has_feature(Metal);
    }

    /** Does this target allow using a certain type. Generally all
     * types except 64-bit float and int/uint should be supported by
     * all backends.
     */
    bool supports_type(const Type &t) {
        if (t.bits() == 64) {
            if (t.is_float()) {
                return !has_feature(Metal) &&
                       (!has_feature(Target::OpenCL) || has_feature(Target::CLDoubles));
            } else {
                return !(has_feature(Metal) || has_feature(JavaScript));
            }
        }
        return true;
    }

    /** Returns whether a particular device API can be used with this
     * Target. */
    bool supports_device_api(DeviceAPI api) const;

    bool operator==(const Target &other) const {
      return os == other.os &&
          arch == other.arch &&
          bits == other.bits &&
          features == other.features;
    }

    bool operator!=(const Target &other) const {
      return !(*this == other);
    }

    /** Convert the Target into a string form that can be reconstituted
     * by merge_string(), which will always be of the form
     *
     *   arch-bits-os-feature1-feature2...featureN.
     *
     * Note that is guaranteed that t2.from_string(t1.to_string()) == t1,
     * but not that from_string(s).to_string() == s (since there can be
     * multiple strings that parse to the same Target)...
     * *unless* t1 contains 'unknown' fields (in which case you'll get a string
     * that can't be parsed, which is intentional).
     */
    EXPORT std::string to_string() const;

    /**
     * Parse the contents of 'target' and merge into 'this',
     * replacing only the parts that are specified. (e.g., if 'target' specifies
     * only an arch, only the arch field of 'this' will be changed, leaving
     * the other fields untouched). Any features specified in 'target'
     * are added to 'this', whether or not originally present.
     *
     * If the string contains unknown tokens, or multiple tokens of the
     * same category (e.g. multiple arch values), return false
     * (possibly leaving 'this' munged). (Multiple feature specifications
     * will not cause a failure.)
     *
     * If 'target' contains "host" as the first token, it replaces the entire
     * contents of 'this' with get_host_target(), then proceeds to parse the
     * remaining tokens (allowing for things like "host-opencl" to mean
     * "host configuration, but with opencl added").
     *
     * Note that unlike parse_from_string(), this will never print to cerr or
     * assert in the event of a parse failure. Note also that an empty target
     * string is essentially a no-op, leaving 'this' unaffected.
     */
    EXPORT bool merge_string(const std::string &target);

    /**
     * Like merge_string(), but reset the contents of 'this' first.
     */
    EXPORT bool from_string(const std::string &target) {
        *this = Target();
        return merge_string(target);
    }

    /** Given a data type, return an estimate of the "natural" vector size
     * for that data type when compiling for this Target. */
    int natural_vector_size(Halide::Type t) const {
        const bool is_avx2 = has_feature(Halide::Target::AVX2);
        const bool is_avx = has_feature(Halide::Target::AVX) && !is_avx2;
        const bool is_integer = t.is_int() || t.is_uint();

        // AVX has 256-bit SIMD registers, other existing targets have 128-bit ones.
        // However, AVX has a very limited complement of integer instructions;
        // restricting us to SSE4.1 size for integer operations produces much
        // better performance. (AVX2 does have good integer operations for 256-bit
        // registers.)
        const int vector_byte_size = (is_avx2 || (is_avx && !is_integer)) ? 32 : 16;
        const int data_size = t.bytes();
        return vector_byte_size / data_size;
    }

    /** Given a data type, return an estimate of the "natural" vector size
     * for that data type when compiling for this Target. */
    template <typename data_t>
    int natural_vector_size() const {
        return natural_vector_size(type_of<data_t>());
    }

    /** Was libHalide compiled with support for this target? */
    EXPORT bool supported() const;

private:
    /** A bitmask that stores the active features. */
    std::bitset<FeatureEnd> features;
};

/** Return the target corresponding to the host machine. */
EXPORT Target get_host_target();

/** Return the target that Halide will use. If HL_TARGET is set it
 * uses that. Otherwise calls \ref get_host_target */
EXPORT Target get_target_from_environment();

/** Return the target that Halide will use for jit-compilation. If
 * HL_JIT_TARGET is set it uses that. Otherwise calls \ref
 * get_host_target. Throws an error if the architecture, bit width,
 * and OS of the target do not match the host target, so this is only
 * useful for controlling the feature set. */
EXPORT Target get_jit_target_from_environment();

/** Given a string of the form used in HL_TARGET (e.g. "x86-64-avx"),
 * return the Target it specifies. Note that this always starts with
 * the result of get_host_target(), replacing only the parts found in the
 * target string, so if you omit (say) an OS specification, the host OS
 * will be used instead. An empty string is exactly equivalent to get_host_target().
 */
EXPORT Target parse_target_string(const std::string &target);


/** Get the Target feature corresponding to a DeviceAPI. For device
 * apis that do not correspond to any single target feature, returns
 * Target::FeatureEnd */
EXPORT Target::Feature target_feature_for_device_api(DeviceAPI api);

namespace Internal {

EXPORT void target_test();

}

}

#endif<|MERGE_RESOLUTION|>--- conflicted
+++ resolved
@@ -81,13 +81,11 @@
 
         MinGW, ///< For Windows compile to MinGW toolset rather then Visual Studio
 
-<<<<<<< HEAD
+        CPlusPlusMangling, ///< Generate C++ mangled names for result function, et al
+
         JavaScript, ///< Compile to JavaScript and execute immediately. Requires JIT and only works with realize. (For testing mainly.)
         JavaScript_V8, ///< Use the V8 JavaScript engine.
         JavaScript_SpiderMonkey, ///< Use the SpiderMonkey JavaScript engine.
-=======
-        CPlusPlusMangling, ///< Generate C++ mangled names for result function, et al
->>>>>>> db7308a6
 
         FeatureEnd ///< A sentinel. Every target is considered to have this feature, and setting this feature does nothing.
     };
