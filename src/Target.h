--- conflicted
+++ resolved
@@ -59,13 +59,11 @@
 
         UserContext,  ///< Generated code takes a user_context pointer as first argument
 
-<<<<<<< HEAD
+        RegisterMetadata,  ///< Generated code registers metadata for use with halide_enumerate_registered_filters
+
         JavaScript, ///< Compile to JavaScript and execute immediately. Requires JIT and only works with realize. (For testing mainly.)
         V8, ///< Use the V8 JavaScript engine.
         SpiderMonkey, ///< Use the SpiderMonkey JavaScript engine.
-=======
-        RegisterMetadata,  ///< Generated code registers metadata for use with halide_enumerate_registered_filters
->>>>>>> 2becca18
 
         FeatureEnd
         // NOTE: Changes to this enum must be reflected in the definition of
