#ifndef HALIDE_TARGET_H
#define HALIDE_TARGET_H

/** \file
 * Defines the structure that describes a Halide target.
 */

#include <stdint.h>
#include <bitset>
#include <string>

#include "Error.h"
#include "Type.h"
#include "Util.h"

namespace Halide {

/** A struct representing a target machine and os to generate code for. */
struct Target {
    /** The operating system used by the target. Determines which
     * system calls to generate.
     * Corresponds to os_name_map in Target.cpp. */
    enum OS {OSUnknown = 0, Linux, Windows, OSX, Android, IOS, NaCl, HexagonStandalone, HexagonQurt} os;

    /** The architecture used by the target. Determines the
     * instruction set to use. For the PNaCl target, the "instruction
     * set" is actually llvm bitcode.
     * Corresponds to arch_name_map in Target.cpp. */
    enum Arch {ArchUnknown = 0, X86, ARM, PNaCl, MIPS, Hexagon} arch;

    /** The bit-width of the target machine. Must be 0 for unknown, or 32 or 64. */
    int bits;

    /** Optional features a target can have.
     * Corresponds to feature_name_map in Target.cpp. */

    enum Feature {
        JIT,  ///< Generate code that will run immediately inside the calling process.
        Debug,  ///< Turn on debug info and output for runtime code.
        NoAsserts,  ///< Disable all runtime checks, for slightly tighter code.
        NoBoundsQuery, ///< Disable the bounds querying functionality.

        SSE41,  ///< Use SSE 4.1 and earlier instructions. Only relevant on x86.
        AVX,  ///< Use AVX 1 instructions. Only relevant on x86.
        AVX2,  ///< Use AVX 2 instructions. Only relevant on x86.
        FMA,  ///< Enable x86 FMA instruction
        FMA4,  ///< Enable x86 (AMD) FMA4 instruction set
        F16C,  ///< Enable x86 16-bit float support

        ARMv7s,  ///< Generate code for ARMv7s. Only relevant for 32-bit ARM.
        NoNEON,  ///< Avoid using NEON instructions. Only relevant for 32-bit ARM.

        CUDA,  ///< Enable the CUDA runtime. Defaults to compute capability 2.0 (Fermi)
        CUDACapability30,  ///< Enable CUDA compute capability 3.0 (Kepler)
        CUDACapability32,  ///< Enable CUDA compute capability 3.2 (Tegra K1)
        CUDACapability35,  ///< Enable CUDA compute capability 3.5 (Kepler)
        CUDACapability50,  ///< Enable CUDA compute capability 5.0 (Maxwell)

        OpenCL,  ///< Enable the OpenCL runtime.
        CLDoubles,  ///< Enable double support on OpenCL targets

        OpenGL,  ///< Enable the OpenGL runtime.
        OpenGLCompute, ///< Enable OpenGL Compute runtime.

        Renderscript, ///< Enable the Renderscript runtime.

        UserContext,  ///< Generated code takes a user_context pointer as first argument
        HVX_64, /// Enable HVX 64 Byte mode (hexagon) intrinsics
        HVX_128, /// Enable HVX 128 Byte mode (hexagon) intrinsics
        HVX_V62, /// Enable HVX v62, default is v60

        RegisterMetadata,  ///< Generated code registers metadata for use with halide_enumerate_registered_filters

        Matlab,  ///< Generate a mexFunction compatible with Matlab mex libraries. See tools/mex_halide.m.

        Profile, ///< Launch a sampling profiler alongside the Halide pipeline that monitors and reports the runtime used by each Func
        NoRuntime, ///< Do not include a copy of the Halide runtime in any generated object file or assembly

        Metal, ///< Enable the (Apple) Metal runtime.

        FeatureEnd
    };
  enum CGOption {
    BuffersAligned,
    CGOptionEnd
  };
    Target() : os(OSUnknown), arch(ArchUnknown), bits(0) {}
    Target(OS o, Arch a, int b, std::vector<Feature> initial_features = std::vector<Feature>())
        : os(o), arch(a), bits(b) {
        for (size_t i = 0; i < initial_features.size(); i++) {
            set_feature(initial_features[i]);
        }
    }

    void set_feature(Feature f, bool value = true) {
        user_assert(f < FeatureEnd) << "Invalid Target feature.\n";
        features.set(f, value);
    }

    void set_features(std::vector<Feature> features_to_set, bool value = true) {
        for (size_t i = 0; i < features_to_set.size(); i++) {
            set_feature(features_to_set[i], value);
        }
    }

    bool has_feature(Feature f) const {
        user_assert(f < FeatureEnd) << "Invalid Target feature.\n";
        return features[f];
    }

    bool features_any_of(std::vector<Feature> test_features) const {
        for (size_t i = 0; i < test_features.size(); i++) {
            user_assert(test_features[i] < FeatureEnd) << "Invalid Target feature.\n";

            if (features[test_features[i]]) {
                return true;
            }
        }
        return false;
    }

    bool features_all_of(std::vector<Feature> test_features) const {
        for (size_t i = 0; i < test_features.size(); i++) {
            user_assert(test_features[i] < FeatureEnd) << "Invalid Target feature.\n";

            if (!features[test_features[i]]) {
                return false;
            }
        }
        return true;
    }

    /** Return a copy of the target with the given feature set.
     * This is convenient when enabling certain features (e.g. NoBoundsQuery)
     * in an initialization list, where the target to be mutated may be
     * a const reference. */
    Target with_feature(Feature f) const {
        Target copy = *this;
        copy.set_feature(f);
        return copy;
    }

    /** Return a copy of the target with the given feature cleared.
     * This is convenient when disabling certain features (e.g. NoBoundsQuery)
     * in an initialization list, where the target to be mutated may be
     * a const reference. */
    Target without_feature(Feature f) const {
        Target copy = *this;
        copy.set_feature(f, false);
        return copy;
    }

    /** Is a fully feature GPU compute runtime enabled? I.e. is
     * Func::gpu_tile and similar going to work? Currently includes
     * CUDA, OpenCL, and Metal. We do not include OpenGL, because it
     * is not capable of gpgpu, and is not scheduled via
     * Func::gpu_tile.
     * TODO: Should OpenGLCompute be included here? */
    bool has_gpu_feature() const {
      return has_feature(CUDA) || has_feature(OpenCL) || has_feature(Metal);
    }

    /** Does this target allow using a certain type. Generally all
     * types except 64-bit float and int/uint should be supported by
     * all backends.
     */
    bool supports_type(const Type &t) {
        if (t.bits() == 64) {
            if (t.is_float()) {
                return !has_feature(Metal) &&
                       (!has_feature(Target::OpenCL) || has_feature(Target::CLDoubles));
            } else {
                return !has_feature(Metal);
            }
        }
        return true;
    }
    void set_cgoption(CGOption c, bool value = true) {
        user_assert(c < CGOptionEnd) << "Invalid Target CGOption.\n";
        cgoptions.set(c, value);
    }

    bool has_cgoption(CGOption c) const {
        user_assert(c < CGOptionEnd) << "Invalid Target CGOption.\n";
        return cgoptions[c];
    }

    bool operator==(const Target &other) const {
      return os == other.os &&
          arch == other.arch &&
          bits == other.bits &&
          features == other.features &&
          cgoptions == other.cgoptions;
    }

    bool operator!=(const Target &other) const {
      return !(*this == other);
    }

    /** Convert the Target into a string form that can be reconstituted
     * by merge_string(), which will always be of the form
     *
     *   arch-bits-os-feature1-feature2...featureN.
     *
     * Note that is guaranteed that t2.from_string(t1.to_string()) == t1,
     * but not that from_string(s).to_string() == s (since there can be
     * multiple strings that parse to the same Target)...
     * *unless* t1 contains 'unknown' fields (in which case you'll get a string
     * that can't be parsed, which is intentional).
     */
    EXPORT std::string to_string() const;

    /**
     * Parse the contents of 'target' and merge into 'this',
     * replacing only the parts that are specified. (e.g., if 'target' specifies
     * only an arch, only the arch field of 'this' will be changed, leaving
     * the other fields untouched). Any features specified in 'target'
     * are added to 'this', whether or not originally present.
     *
     * If the string contains unknown tokens, or multiple tokens of the
     * same category (e.g. multiple arch values), return false
     * (possibly leaving 'this' munged). (Multiple feature specifications
     * will not cause a failure.)
     *
     * If 'target' contains "host" as the first token, it replaces the entire
     * contents of 'this' with get_host_target(), then proceeds to parse the
     * remaining tokens (allowing for things like "host-opencl" to mean
     * "host configuration, but with opencl added").
     *
     * Note that unlike parse_from_string(), this will never print to cerr or
     * assert in the event of a parse failure. Note also that an empty target
     * string is essentially a no-op, leaving 'this' unaffected.
     */
    EXPORT bool merge_string(const std::string &target);

    /**
     * Like merge_string(), but reset the contents of 'this' first.
     */
    EXPORT bool from_string(const std::string &target) {
        *this = Target();
        return merge_string(target);
    }

    /** Given a data type, return an estimate of the "natural" vector size
     * for that data type when compiling for this Target. */
    int natural_vector_size(Halide::Type t) const {
        const bool is_avx2 = has_feature(Halide::Target::AVX2);
        const bool is_avx = has_feature(Halide::Target::AVX) && !is_avx2;
        const bool is_integer = t.is_int() || t.is_uint();
        const int data_size = t.bits() / 8;

        // HVX is either 64 or 128 byte vector size.
        if (has_feature(Halide::Target::HVX_128)) {
            user_warning << "128 Mode: natural vector size is " << 128/data_size << "\n";
            return 128 / data_size;
        } else if (has_feature(Halide::Target::HVX_64)) {
            user_warning << "64 Mode: natural vector size is " << 64/data_size << "\n";
            return 64 / data_size;
        }

        // AVX has 256-bit SIMD registers, other existing targets have 128-bit ones.
        // However, AVX has a very limited complement of integer instructions;
        // restricting us to SSE4.1 size for integer operations produces much
        // better performance. (AVX2 does have good integer operations for 256-bit
        // registers.)
        const int vector_byte_size = (is_avx2 || (is_avx && !is_integer)) ? 32 : 16;
<<<<<<< HEAD
=======
        const int data_size = t.bytes();
>>>>>>> bbe150cc
        return vector_byte_size / data_size;
    }

    /** Given a data type, return an estimate of the "natural" vector size
     * for that data type when compiling for this Target. */
    template <typename data_t>
    int natural_vector_size() const {
        return natural_vector_size(type_of<data_t>());
    }

private:
    /** A bitmask that stores the active features. */
    std::bitset<FeatureEnd> features;
    std::bitset<CGOptionEnd> cgoptions;
};

/** Return the target corresponding to the host machine. */
EXPORT Target get_host_target();

/** Return the target that Halide will use. If HL_TARGET is set it
 * uses that. Otherwise calls \ref get_host_target */
EXPORT Target get_target_from_environment();

/** Return the target that Halide will use for jit-compilation. If
 * HL_JIT_TARGET is set it uses that. Otherwise calls \ref
 * get_host_target. Throws an error if the architecture, bit width,
 * and OS of the target do not match the host target, so this is only
 * useful for controlling the feature set. */
EXPORT Target get_jit_target_from_environment();

/** Given a string of the form used in HL_TARGET (e.g. "x86-64-avx"),
 * return the Target it specifies. Note that this always starts with
 * the result of get_host_target(), replacing only the parts found in the
 * target string, so if you omit (say) an OS specification, the host OS
 * will be used instead. An empty string is exactly equivalent to get_host_target().
 */
EXPORT Target parse_target_string(const std::string &target);

namespace Internal {

EXPORT void target_test();

}

}

#endif<|MERGE_RESOLUTION|>--- conflicted
+++ resolved
@@ -264,10 +264,7 @@
         // better performance. (AVX2 does have good integer operations for 256-bit
         // registers.)
         const int vector_byte_size = (is_avx2 || (is_avx && !is_integer)) ? 32 : 16;
-<<<<<<< HEAD
-=======
         const int data_size = t.bytes();
->>>>>>> bbe150cc
         return vector_byte_size / data_size;
     }
 
