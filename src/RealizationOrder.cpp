#include <algorithm>
#include <set>

#include "RealizationOrder.h"
#include "FindCalls.h"
#include "Func.h"
#include "IRVisitor.h"
#include "IREquality.h"

namespace Halide {
namespace Internal {

using std::string;
using std::map;
using std::set;
using std::vector;
using std::pair;

namespace {

class CheckLoopCarriedDependence : public IRVisitor {
private:
    const string &func;
    const vector<Expr> &prev_args;

    using IRVisitor::visit;

    void visit(const Call *op) {
        if ((op->call_type == Call::Halide) && (func == op->name)) {
            internal_assert(!op->func.defined())
                << "Func should not have been defined for a self-reference\n";
            internal_assert(prev_args.size() == op->args.size())
                << "Self-reference should have the same number of args as the original\n";
            for (size_t i = 0; i < op->args.size(); i++) {
                if (!equal(op->args[i], prev_args[i])) {
                    debug(4) << "Self-reference of " << op->name << " with different args "
                             << "from the LHS. Encounter loop-carried dependence.\n";
                    result = false;
                    return;
                }
            }
        }
    }

public:
    bool result;

    CheckLoopCarriedDependence(const string &f, const vector<Expr> &prev_args)
        : func(f), prev_args(prev_args), result(true) {}
};

// Check to see if there is a loop-carried dependence in a 'func' update definition
// with the previous definition it's computed with.
bool has_loop_carried_dependence(const string &func, const vector<Expr> &prev_args,
                                 const Definition &update) {
    internal_assert(prev_args.size() == update.args().size());
    for (size_t i = 0; i < prev_args.size(); ++i) {
        if (!equal(prev_args[i], update.args()[i])) {
            return false;
        }
    }

    for (size_t i = 0; i < update.values().size(); ++i) {
        CheckLoopCarriedDependence c(func, prev_args);
        update.values()[i].accept(&c);
        if (c.result) {
            return true;
        }
    }
    return false;
}

void find_fused_groups_dfs(string current,
                           const map<string, set<string>> &fuse_adjacency_list,
                           set<string> &visited,
                           vector<string> &group) {
    visited.insert(current);
    group.push_back(current);

    map<string, set<string>>::const_iterator iter = fuse_adjacency_list.find(current);
    internal_assert(iter != fuse_adjacency_list.end());

    for (const string &fn : iter->second) {
        if (visited.find(fn) == visited.end()) {
            find_fused_groups_dfs(fn, fuse_adjacency_list, visited, group);
        }
    }
}

vector<vector<string>> find_fused_groups(const vector<string> &order,
                                         const map<string, set<string>> &fuse_adjacency_list) {
    set<string> visited;
    vector<vector<string>> result;

    for (const auto &fn : order) {
        if (visited.find(fn) == visited.end()) {
            vector<string> group;
            find_fused_groups_dfs(fn, fuse_adjacency_list, visited, group);
            result.push_back(std::move(group));
        }
    }
    return result;
}

void collect_fused_pairs(const string &fn, size_t stage,
                         const map<string, Function> &env,
                         const map<string, map<string, Function>> &indirect_calls,
                         const vector<FusedPair> &pairs,
                         vector<FusedPair> &func_fused_pairs,
                         map<string, set<string>> &graph,
                         map<string, set<string>> &fuse_adjacency_list) {
    for (const auto &p : pairs) {
        internal_assert((p.func_1 == fn) && (p.stage_1 == stage));

        if (env.find(p.func_2) == env.end()) {
            // Since func_2 is not being called by anyone, might as well skip this fused pair.
            continue;
        }

        // Assert no duplicates (this technically should not have been possible from the front-end).
        {
            const auto iter = std::find(func_fused_pairs.begin(), func_fused_pairs.end(), p);
            internal_assert(iter == func_fused_pairs.end())
                 << "Found duplicates of fused pair (" << p.func_1 << ".s" << p.stage_1 << ", "
                 << p.func_2 << ".s" << p.stage_2 << ", " << p.var_name << ")\n";
        }

        // Assert no dependencies among the functions that are computed_with.
        // Self-dependecy is allowed in if and only if there is no loop-carried
        // dependence, e.g. f(x, y) = f(x, y) + 2 is okay but
        // f(x, y) = f(x, y - 1) + 2 is not.
        if (p.func_1 != p.func_2) {
            const auto &callees_1 = indirect_calls.find(p.func_1);
            if (callees_1 != indirect_calls.end()) {
                user_assert(callees_1->second.find(p.func_2) == callees_1->second.end())
                    << "Invalid compute_with: there is dependency between "
                    << p.func_1 << " and " << p.func_2 << "\n";
            }
            const auto &callees_2 = indirect_calls.find(p.func_2);
            if (callees_2 != indirect_calls.end()) {
                user_assert(callees_2->second.find(p.func_1) == callees_2->second.end())
                    << "Invalid compute_with: there is dependency between "
                    << p.func_1 << " and " << p.func_2 << "\n";
            }
        } else {
            internal_assert(p.stage_2 > 0) << "Should have been an update definition\n";
            const Function &func = env.find(p.func_2)->second;
            const vector<Expr> prev_args = (p.stage_1 == 0) ? func.definition().args() : func.update(p.stage_1-1).args();
            const Definition &update = func.update(p.stage_2-1);
            bool loop_carried = has_loop_carried_dependence(p.func_1, prev_args, update);
            user_assert(loop_carried) << "Invalid compute_with: there is loop-carried "
                << "dependence between " << p.func_1 << ".s" << p.stage_1 << " and "
                << p.func_2 << ".s" << p.stage_2 << "\n";
        }

        fuse_adjacency_list[p.func_1].insert(p.func_2);
        fuse_adjacency_list[p.func_2].insert(p.func_1);

        func_fused_pairs.push_back(p);
        graph[p.func_1].insert(p.func_2);
    }
}

void realization_order_dfs(string current,
                           const vector<pair<string, vector<string>>> &graph,
                           set<string> &visited,
                           set<string> &result_set,
                           vector<string> &order) {
    visited.insert(current);

    const auto iter = std::find_if(graph.begin(), graph.end(),
        [&current](const pair<string, vector<string>> &p) { return (p.first == current); });
    internal_assert(iter != graph.end());

    for (const string &fn : iter->second) {
        if (visited.find(fn) == visited.end()) {
            realization_order_dfs(fn, graph, visited, result_set, order);
        } else if (fn != current) { // Self-loops are allowed in update stages
            internal_assert(result_set.find(fn) != result_set.end())
                << "Stuck in a loop computing a realization order. "
                << "Perhaps this pipeline has a loop?\n";
        }
    }

    result_set.insert(current);
    order.push_back(current);
}

void populate_fused_pairs_list(const string &func, const Definition &def,
                               int stage, map<string, Function> &env) {
    const LoopLevel &fuse_level = def.schedule().fuse_level().level;
    if (fuse_level.is_inline() || fuse_level.is_root()) {
        // It isn't fused to anyone
        return;
    }

    auto iter = env.find(fuse_level.func());
    if (iter == env.end()) {
        // The 'parent' this function is fused with is not used anywhere; hence,
        // it is not in 'env'
        return;
    }

    Function &parent = iter->second;
    FusedPair pair(fuse_level.func(), fuse_level.stage(),
                   func, stage, fuse_level.var().name());
    if (fuse_level.stage() == 0) {
        parent.definition().schedule().fused_pairs().push_back(pair);
    } else {
        parent.update(fuse_level.stage()-1).schedule().fused_pairs().push_back(pair);
    }
}

} // anonymous namespace

pair<vector<string>, vector<vector<string>>> realization_order(
        const vector<Function> &outputs, map<string, Function> &env) {

    // Populate the fused_pairs of each function definition (i.e. list of all
    // function definitions that are to be computed with that function)
    for (auto &iter : env) {
        populate_fused_pairs_list(iter.first, iter.second.definition(), 0, env);
        for (size_t i = 0; i < iter.second.updates().size(); ++i) {
            populate_fused_pairs_list(iter.first, iter.second.updates()[i], i + 1, env);
        }
    }

    // Collect all indirect calls made by all the functions in "env".
    map<string, map<string, Function>> indirect_calls;
    for (const pair<string, Function> &caller : env) {
        map<string, Function> more_funcs = find_transitive_calls(caller.second);
        indirect_calls.emplace(caller.first, std::move(more_funcs));
    }

    // Make a DAG representing the pipeline. Each function maps to the
    // set describing its inputs.
    vector<pair<string, vector<string>>> graph;

    // Make a directed and non-directed graph representing the compute_with
    // dependencies between functions. Each function maps to the list of Functions
    // computed_with it.
    map<string, vector<FusedPair>> fused_pairs_graph;
    map<string, set<string>> fuse_adjacency_list;

    for (const pair<string, Function> &caller : env) {
        vector<string> s;
        for (const pair<string, Function> &callee : find_direct_calls(caller.second)) {
            if (std::find(s.begin(), s.end(), callee.first) == s.end()) {
                s.push_back(callee.first);
            }
        }
<<<<<<< HEAD

        // Find all compute_with (fused) pairs. We have to look at the update
        // definitions as well since compute_with is defined per definition (stage).
        vector<FusedPair> &func_fused_pairs = fused_pairs_graph[caller.first];
        fuse_adjacency_list[caller.first]; // Make sure every Func in 'env' is allocated a slot
        collect_fused_pairs(caller.first, 0, env, indirect_calls,
                            caller.second.definition().schedule().fused_pairs(),
                            func_fused_pairs, graph, fuse_adjacency_list);

        for (size_t i = 0; i < caller.second.updates().size(); ++i) {
            const Definition &def = caller.second.updates()[i];
            collect_fused_pairs(caller.first, i + 1, env, indirect_calls,
                                def.schedule().fused_pairs(), func_fused_pairs,
                                graph, fuse_adjacency_list);
        }
    }

    // Make sure we don't have cyclic compute_with: if Func f is computed after
    // Func g, Func g should not be computed after Func f.
    for (const auto &iter : fused_pairs_graph) {
        for (const auto &pair : iter.second) {
            if (pair.func_1 == pair.func_2) {
                // compute_with among stages of a function is okay,
                // e.g. f.update(0).compute_with(f, x)
                continue;
            }
            const auto o_iter = fused_pairs_graph.find(pair.func_2);
            if (o_iter == fused_pairs_graph.end()) {
                continue;
            }
            const auto it = std::find_if(o_iter->second.begin(), o_iter->second.end(),
                [&pair](const FusedPair& other) { return (pair.func_1 == other.func_2) && (pair.func_2 == other.func_1); });
            user_assert(it == o_iter->second.end())
                << "Found cyclic dependencies between compute_with of "
                << pair.func_1 << " and " << pair.func_2 << "\n";
        }
=======
        graph.push_back({caller.first, s});
>>>>>>> 56ce225c
    }

    // Compute the realization order.
    vector<string> order;
    set<string> result_set;
    set<string> visited;

    for (Function f : outputs) {
        if (visited.find(f.name()) == visited.end()) {
            realization_order_dfs(f.name(), graph, visited, result_set, order);
        }
    }

    // Determine group of functions which loops are to be fused together.
    vector<vector<string>> fused_groups = find_fused_groups(order, fuse_adjacency_list);

    // Sort the functions within a fused group based on the realization order
    for (auto &group : fused_groups) {
        std::sort(group.begin(), group.end(),
            [&](const string &lhs, const string &rhs){
                const auto iter_lhs = std::find(order.begin(), order.end(), lhs);
                const auto iter_rhs = std::find(order.begin(), order.end(), rhs);
                return iter_lhs < iter_rhs;
            }
        );
    }

    return std::make_pair(order, fused_groups);
}

}
}<|MERGE_RESOLUTION|>--- conflicted
+++ resolved
@@ -107,7 +107,7 @@
                          const map<string, map<string, Function>> &indirect_calls,
                          const vector<FusedPair> &pairs,
                          vector<FusedPair> &func_fused_pairs,
-                         map<string, set<string>> &graph,
+                         vector<pair<string, vector<string>>> &graph,
                          map<string, set<string>> &fuse_adjacency_list) {
     for (const auto &p : pairs) {
         internal_assert((p.func_1 == fn) && (p.stage_1 == stage));
@@ -157,7 +157,11 @@
         fuse_adjacency_list[p.func_2].insert(p.func_1);
 
         func_fused_pairs.push_back(p);
-        graph[p.func_1].insert(p.func_2);
+
+        auto iter = std::find_if(graph.begin(), graph.end(),
+            [&p](const pair<string, vector<string>> &s) { return (s.first == p.func_1); });
+        internal_assert(iter != graph.end());
+        iter->second.push_back(p.func_2);
     }
 }
 
@@ -249,7 +253,7 @@
                 s.push_back(callee.first);
             }
         }
-<<<<<<< HEAD
+        graph.push_back({caller.first, s});
 
         // Find all compute_with (fused) pairs. We have to look at the update
         // definitions as well since compute_with is defined per definition (stage).
@@ -286,9 +290,6 @@
                 << "Found cyclic dependencies between compute_with of "
                 << pair.func_1 << " and " << pair.func_2 << "\n";
         }
-=======
-        graph.push_back({caller.first, s});
->>>>>>> 56ce225c
     }
 
     // Compute the realization order.
