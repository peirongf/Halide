--- conflicted
+++ resolved
@@ -417,20 +417,13 @@
      * the given name (by convention, this should be ${FUNCTIONNAME}_metadata)
      * as extern "C" linkage.
      */
-<<<<<<< HEAD
-    llvm::Constant* embed_metadata(std::string name, const std::vector<Argument> &args);
-=======
-    void embed_metadata(const std::string &metadata_name,
+    llvm::Constant* embed_metadata(const std::string &metadata_name,
         const std::string &function_name, const std::vector<Argument> &args);
->>>>>>> 0e16b24b
 
     /** Embed a constant expression as a global variable. */
     llvm::Constant *embed_constant_expr(Expr e);
 
-<<<<<<< HEAD
     void register_metadata(std::string name, llvm::Constant *metadata, llvm::Function *argv_wrapper);
-=======
->>>>>>> 0e16b24b
 };
 
 }
