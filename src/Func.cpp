#include <algorithm>
#include <iostream>
#include <string.h>
#include <fstream>

#ifdef _MSC_VER
#include <intrin.h>
#endif

#include "IR.h"
#include "Func.h"
#include "Util.h"
#include "IROperator.h"
#include "IRPrinter.h"
#include "Function.h"
#include "Argument.h"
#include "Lower.h"
#include "Image.h"
#include "CodeGen_C.h"
#include "CodeGen_JavaScript.h"
#include "JavaScriptExecutor.h"
#include "Param.h"
#include "PrintLoopNest.h"
#include "Debug.h"
#include "IREquality.h"
#include "CodeGen_LLVM.h"
#include "LLVM_Headers.h"
#include "Output.h"
#include "LLVM_Output.h"

namespace Halide {

using std::max;
using std::min;
using std::make_pair;
using std::string;
using std::vector;
using std::pair;
using std::ofstream;

using namespace Internal;

namespace {

Internal::Parameter make_user_context() {
    return Internal::Parameter(type_of<void*>(), false, 0, "__user_context",
        /*is_explicit_name*/ true, /*register_instance*/ false);
}

vector<Argument> add_user_context_arg(vector<Argument> args, const Target& target) {
    for (size_t i = 0; i < args.size(); ++i) {
        internal_assert(!(args[i].type.is_handle() && args[i].name == "__user_context"));
    }
    if (target.has_feature(Target::UserContext)) {
        args.insert(args.begin(), Argument("__user_context", Argument::InputScalar, Halide::Handle(), 0));
    }
    return args;
}

}  // namespace

Func::Func(const string &name) : func(unique_name(name)),
                                 random_seed(0),
                                 jit_user_context(make_user_context()) {
}

Func::Func() : func(make_entity_name(this, "Halide::Func", 'f')),
               random_seed(0),
               jit_user_context(make_user_context()) {
}

Func::Func(Expr e) : func(make_entity_name(this, "Halide::Func", 'f')),
                     random_seed(0),
                     jit_user_context(make_user_context()) {
    (*this)(_) = e;
}

Func::Func(Function f) : func(f),
                         random_seed(0),
                         jit_user_context(make_user_context()) {
}

Func::~Func() {
    clear_custom_lowering_passes();
}

const string &Func::name() const {
    return func.name();
}

/** Get the pure arguments. */
std::vector<Var> Func::args() const {
    const std::vector<std::string> arg_names = func.args();
    std::vector<Var> args(arg_names.size());
    for (size_t i = 0; i < arg_names.size(); i++) {
        args[i] = Var(arg_names[i]);
    }
    return args;
}

/** The right-hand-side value of the pure definition of this
 * function. An error if the Func has no definition, or is defined as
 * a Tuple. */
Expr Func::value() const {
    user_assert(defined())
        << "Can't call Func::value() on an undefined Func. To check if a Func is defined, call Func::defined()\n";
    user_assert(func.outputs() == 1)
        << "Can't call Func::value() on Func \"" << name() << "\", because it has multiple values.\n";
    return func.values()[0];
}

/** The values returned by a Func, in Tuple form. */
Tuple Func::values() const {
    user_assert(defined())
        << "Can't call Func::values() on an undefined Func. To check if a Func is defined, call Func::defined().\n";
    return Tuple(func.values());
}

/** Get the left-hand-side of the update definition. An empty
 * vector if there's no update definition. */
const std::vector<Expr> &Func::update_args(int idx) const {
    user_assert(has_update_definition())
        << "Can't call Func::update_args() on Func \"" << name()
        << "\" as it has no update definition. "
        << "Use Func::has_update_definition() to check for the existence of an update definition.\n";
    user_assert(idx < num_update_definitions())
        << "Update definition index out of bounds.\n";
    return func.updates()[idx].args;
}

/** Get the right-hand-side of the update definition. An error if
 * there is no update definition. */
Expr Func::update_value(int idx) const {
    user_assert(has_update_definition())
        << "Can't call Func::update_args() on Func \"" << name() << "\" as it has no update definition. "
        << "Use Func::has_update_definition() to check for the existence of an update definition.\n";
    user_assert(idx < num_update_definitions())
        << "Update definition index out of bounds.\n";
    user_assert(func.updates()[idx].values.size() == 1)
        << "Can't call Func::update_value() on Func \"" << name() << "\", because it has multiple values.\n";
    return func.updates()[idx].values[0];
}

/** The update values returned by a Func, in Tuple form. */
Tuple Func::update_values(int idx) const {
    user_assert(has_update_definition())
        << "Can't call Func::update_args() on Func \"" << name() << "\" as it has no update definition. "
        << "Use Func::has_update_definition() to check for the existence of an update definition.\n";
    user_assert(idx < num_update_definitions())
        << "Update definition index out of bounds.\n";
    return Tuple(func.updates()[idx].values);
}

/** Get the reduction domain for the update definition. Returns an
 * undefined RDom if there's no update definition, or if the
 * update definition has no domain. */
RDom Func::reduction_domain(int idx) const {
    user_assert(has_update_definition())
        << "Can't call Func::update_args() on Func \"" << name() << "\" as it has no update definition. "
        << "Use Func::has_update_definition() to check for the existence of an update definition.\n";
    user_assert(idx < num_update_definitions())
        << "Update definition index out of bounds.\n";
    return func.updates()[idx].domain;
}

bool Func::defined() const {
    return func.has_pure_definition() || func.has_extern_definition();
}

/** Is this function a reduction? */
bool Func::has_update_definition() const {
    return func.has_update_definition();
}

/** How many update definitions are there? */
int Func::num_update_definitions() const {
    return static_cast<int>(func.updates().size());
}

/** Is this function external? */
EXPORT bool Func::is_extern() const {
    return func.has_extern_definition();
}

/** Add an extern definition for this Func. */
void Func::define_extern(const std::string &function_name,
                         const std::vector<ExternFuncArgument> &args,
                         const std::vector<Type> &types,
                         int dimensionality) {
    func.define_extern(function_name, args, types, dimensionality);
}

/** Get the types of the buffers returned by an extern definition. */
const std::vector<Type> &Func::output_types() const {
    return func.output_types();
}

/** Get the number of outputs this function has. */
int Func::outputs() const {
    return func.outputs();
}

/** Get the name of the extern function called for an extern
 * definition. */
EXPORT const std::string &Func::extern_function_name() const {
    return func.extern_function_name();
}

int Func::dimensions() const {
    if (!defined()) return 0;
    return func.dimensions();
}

FuncRefVar Func::operator()(vector<Var> args) const {
    int placeholder_pos = add_implicit_vars(args);
    return FuncRefVar(func, args, placeholder_pos);
}

FuncRefExpr Func::operator()(vector<Expr> args) const {
    int placeholder_pos = add_implicit_vars(args);
    return FuncRefExpr(func, args, placeholder_pos);
}

int Func::add_implicit_vars(vector<Var> &args) const {
    int placeholder_pos = -1;
    std::vector<Var>::iterator iter = args.begin();

    while (iter != args.end() && !iter->same_as(_)) {
        iter++;
    }
    if (iter != args.end()) {
        placeholder_pos = (int)(iter - args.begin());
        int i = 0;
        iter = args.erase(iter);
        while ((int)args.size() < dimensions()) {
            Internal::debug(2) << "Adding implicit var " << i << " to call to " << name() << "\n";
            iter = args.insert(iter, Var::implicit(i++));
            iter++;
        }
    }

    if (func.has_pure_definition() && args.size() != (size_t)dimensions()) {
        user_error << "Func \"" << name() << "\" was called with "
                   << args.size() << " arguments, but was defined with " << dimensions() << "\n";
    }

    return placeholder_pos;
}

int Func::add_implicit_vars(vector<Expr> &args) const {
    int placeholder_pos = -1;
    std::vector<Expr>::iterator iter = args.begin();
    while (iter != args.end()) {
        const Variable *var = iter->as<Variable>();
        if (var && var->name == _.name())
            break;
        iter++;
    }
    if (iter != args.end()) {
        placeholder_pos = (int)(iter - args.begin());
        int i = 0;
        iter = args.erase(iter);
        while ((int)args.size() < dimensions()) {
            Internal::debug(2) << "Adding implicit var " << i << " to call to " << name() << "\n";
            iter = args.insert(iter, Var::implicit(i++));
            iter++;
        }
    }

    if (func.has_pure_definition() && args.size() != (size_t)dimensions()) {
        user_error << "Func \"" << name() << "\" was called with "
                   << args.size() << " arguments, but was defined with " << dimensions() << "\n";
    }

    return placeholder_pos;
}

namespace {
bool var_name_match(string candidate, string var) {
    if (candidate == var) return true;
    return Internal::ends_with(candidate, "." + var);
}
}

const std::string &Stage::name() const {
    return stage_name;
}

void Stage::set_dim_type(VarOrRVar var, ForType t) {
    bool found = false;
    vector<Dim> &dims = schedule.dims();
    for (size_t i = 0; i < dims.size(); i++) {
        if (var_name_match(dims[i].var, var.name())) {
            found = true;
            dims[i].for_type = t;

            // If it's an rvar and the for type is parallel, we need to
            // validate that this doesn't introduce a race condition.
            if (!dims[i].pure && var.is_rvar && (t == ForType::Vectorized || t == ForType::Parallel)) {
                user_assert(schedule.allow_race_conditions())
                    << "In schedule for " << stage_name
                    << ", marking var " << var.name()
                    << " as parallel or vectorized may introduce a race"
                    << " condition resulting in incorrect output."
                    << " It is possible to override this error using"
                    << " the allow_race_conditions() method. Use this"
                    << " with great caution, and only when you are willing"
                    << " to accept non-deterministic output, or you can prove"
                    << " that any race conditions in this code do not change"
                    << " the output, or you can prove that there are actually"
                    << " no race conditions, and that Halide is being too cautious.\n";
            }

        } else if (t == ForType::Vectorized) {
            user_assert(dims[i].for_type != ForType::Vectorized)
                << "In schedule for " << stage_name
                << ", can't vectorize across " << var.name()
                << " because Func is already vectorized across " << dims[i].var << "\n";
        }
    }

    if (!found) {
        user_error << "In schedule for " << stage_name
                   << ", could not find dimension "
                   << var.name()
                   << " to mark as " << t
                   << " in vars for function\n"
                   << dump_argument_list();
    }
}

void Stage::set_dim_device_api(VarOrRVar var, DeviceAPI device_api) {
    bool found = false;
    vector<Dim> &dims = schedule.dims();
    for (size_t i = 0; i < dims.size(); i++) {
        if (var_name_match(dims[i].var, var.name())) {
            found = true;
            dims[i].device_api = device_api;
        }
    }

    if (!found) {
        user_error << "In schedule for " << stage_name
                   << ", could not find dimension "
                   << var.name()
                   << " to set to device API " << static_cast<int>(device_api)
                   << " in vars for function\n"
                   << dump_argument_list();
    }
}

std::string Stage::dump_argument_list() const {
    std::ostringstream oss;
    oss << "Vars:";
    for (size_t i = 0; i < schedule.dims().size(); i++) {
        oss << " " << schedule.dims()[i].var;
    }
    oss << "\n";
    return oss.str();
}

void Stage::split(const string &old, const string &outer, const string &inner, Expr factor, bool exact) {
    vector<Dim> &dims = schedule.dims();

    // Check that the new names aren't already in the dims list.
    for (size_t i = 0; i < dims.size(); i++) {
        string new_names[2] = {inner, outer};
        for (int j = 0; j < 2; j++) {
            if (var_name_match(dims[i].var, new_names[j]) && new_names[j] != old) {
                user_error << "In schedule for " << stage_name
                           << ", Can't create var " << new_names[j]
                           << " using a split or tile, because " << new_names[j]
                           << " is already used in this Func's schedule elsewhere.\n" << dump_argument_list();
            }
        }
    }

    // Replace the old dimension with the new dimensions in the dims list
    bool found = false;
    string inner_name, outer_name, old_name;

    for (size_t i = 0; (!found) && i < dims.size(); i++) {
        if (var_name_match(dims[i].var, old)) {
            found = true;
            old_name = dims[i].var;
            inner_name = old_name + "." + inner;
            outer_name = old_name + "." + outer;
            dims.insert(dims.begin() + i, dims[i]);
            dims[i].var = inner_name;
            dims[i+1].var = outer_name;
            dims[i+1].pure = dims[i].pure;
        }
    }

    if (!found) {
        user_error << "In schedule for " << stage_name
                   << "Could not find split dimension: "
                   << old
                   << "\n"
                   << dump_argument_list();
    }

    // Add the split to the splits list
    Split split = {old_name, outer_name, inner_name, factor, exact, Split::SplitVar};
    schedule.splits().push_back(split);
}

Stage &Stage::split(VarOrRVar old, VarOrRVar outer, VarOrRVar inner, Expr factor) {
    if (old.is_rvar) {
        user_assert(outer.is_rvar) << "Can't split RVar " << old.name() << " into Var " << outer.name() << "\n";
        user_assert(inner.is_rvar) << "Can't split RVar " << old.name() << " into Var " << inner.name() << "\n";
    } else {
        user_assert(!outer.is_rvar) << "Can't split Var " << old.name() << " into RVar " << outer.name() << "\n";
        user_assert(!inner.is_rvar) << "Can't split Var " << old.name() << " into RVar " << inner.name() << "\n";
    }
    split(old.name(), outer.name(), inner.name(), factor, old.is_rvar);
    return *this;
}

Stage &Stage::fuse(VarOrRVar inner, VarOrRVar outer, VarOrRVar fused) {
    if (inner.is_rvar) {
        user_assert(outer.is_rvar) << "Can't fuse RVar " << inner.name()
                                   << " with Var " << outer.name() << "\n";
        user_assert(fused.is_rvar) << "Can't fuse RVar " << inner.name()
                                   << "into Var " << fused.name() << "\n";
    } else {
        user_assert(!outer.is_rvar) << "Can't fuse Var " << inner.name()
                                    << " with RVar " << outer.name() << "\n";
        user_assert(!fused.is_rvar) << "Can't fuse Var " << inner.name()
                                    << "into RVar " << fused.name() << "\n";
    }

    // Replace the old dimensions with the new dimension in the dims list
    bool found_outer = false, found_inner = false;
    string inner_name, outer_name, fused_name;
    vector<Dim> &dims = schedule.dims();

    bool outer_pure = false;
    for (size_t i = 0; (!found_outer) && i < dims.size(); i++) {
        if (var_name_match(dims[i].var, outer.name())) {
            found_outer = true;
            outer_name = dims[i].var;
            outer_pure = dims[i].pure;
            dims.erase(dims.begin() + i);
        }
    }
    if (!found_outer) {
        user_error << "In schedule for " << stage_name
                   << ", could not find outer fuse dimension: "
                   << outer.name()
                   << "\n"
                   << dump_argument_list();
    }

    for (size_t i = 0; (!found_inner) && i < dims.size(); i++) {
        if (var_name_match(dims[i].var, inner.name())) {
            found_inner = true;
            inner_name = dims[i].var;
            fused_name = inner_name + "." + fused.name();
            dims[i].var = fused_name;
            dims[i].pure &= outer_pure;
        }
    }

    if (!found_inner) {
        user_error << "In schedule for " << stage_name
                   << "Could not find inner fuse dimension: "
                   << inner.name()
                   << "\n"
                   << dump_argument_list();
    }

    // Add the fuse to the splits list
    Split split = {fused_name, outer_name, inner_name, Expr(), true, Split::FuseVars};
    schedule.splits().push_back(split);
    return *this;
}

Stage Stage::specialize(Expr condition) {
    user_assert(condition.type().is_bool()) << "Argument passed to specialize must be of type bool\n";

    // The user may be retrieving a reference to an existing
    // specialization.
    for (size_t i = 0; i < schedule.specializations().size(); i++) {
        if (equal(condition, schedule.specializations()[i].condition)) {
            return Stage(schedule.specializations()[i].schedule, stage_name);
        }
    }

    const Specialization &s = schedule.add_specialization(condition);

    return Stage(s.schedule, stage_name);
}

Stage &Stage::rename(VarOrRVar old_var, VarOrRVar new_var) {
    if (old_var.is_rvar) {
        user_assert(new_var.is_rvar)
            << "In schedule for " << stage_name
            << ", can't rename RVar " << old_var.name()
            << " to Var " << new_var.name() << "\n";
    } else {
        user_assert(!new_var.is_rvar)
            << "In schedule for " << stage_name
            << ", can't rename Var " << old_var.name()
            << " to RVar " << new_var.name() << "\n";
    }

    // Replace the old dimension with the new dimensions in the dims list
    bool found = false;
    string old_name;
    vector<Dim> &dims = schedule.dims();
    for (size_t i = 0; (!found) && i < dims.size(); i++) {
        if (var_name_match(dims[i].var, old_var.name())) {
            found = true;
            old_name = dims[i].var;
            dims[i].var += "." + new_var.name();
        }
    }

    string new_name = old_name + "." + new_var.name();

    if (!found) {
        user_error
            << "In schedule for " << stage_name
            << ", could not find rename dimension: "
            << old_var.name()
            << "\n"
            << dump_argument_list();

    }


    // If possible, rewrite the split or rename that defines it.
    found = false;
    for (size_t i = schedule.splits().size(); i > 0; i--) {
        if (schedule.splits()[i-1].is_fuse()) {
            if (schedule.splits()[i-1].inner == old_name ||
                schedule.splits()[i-1].outer == old_name) {
                user_error
                    << "In schedule for " << stage_name
                    << ", can't rename variable " << old_name
                    << " because it has already been fused into "
                    << schedule.splits()[i-1].old_var << "\n"
                    << dump_argument_list();
            }
            if (schedule.splits()[i-1].old_var == old_name) {
                schedule.splits()[i-1].old_var = new_name;
                found = true;
                break;
            }
        } else {
            if (schedule.splits()[i-1].inner == old_name) {
                schedule.splits()[i-1].inner = new_name;
                found = true;
                break;
            }
            if (schedule.splits()[i-1].outer == old_name) {
                schedule.splits()[i-1].outer = new_name;
                found = true;
                break;
            }
            if (schedule.splits()[i-1].old_var == old_name) {
                user_error
                    << "In schedule for " << stage_name
                    << ", can't rename a variable " << old_name
                    << " because it has already been renamed or split.\n"
                    << dump_argument_list();
            }
        }
    }

    if (!found) {
        Split split = {old_name, new_name, "", 1, old_var.is_rvar, Split::RenameVar};
        schedule.splits().push_back(split);
    }

    return *this;
}

Stage &Stage::allow_race_conditions() {
    schedule.allow_race_conditions() = true;
    return *this;
}

Stage &Stage::serial(VarOrRVar var) {
    set_dim_type(var, ForType::Serial);
    return *this;
}

Stage &Stage::parallel(VarOrRVar var) {
    set_dim_type(var, ForType::Parallel);
    return *this;
}

Stage &Stage::vectorize(VarOrRVar var) {
    set_dim_type(var, ForType::Vectorized);
    return *this;
}

Stage &Stage::unroll(VarOrRVar var) {
    set_dim_type(var, ForType::Unrolled);
    return *this;
}

Stage &Stage::parallel(VarOrRVar var, Expr factor) {
    if (var.is_rvar) {
        RVar tmp;
        split(var.rvar, var.rvar, tmp, factor);
    } else {
        Var tmp;
        split(var.var, var.var, tmp, factor);
    }
    parallel(var);
    return *this;
}

Stage &Stage::vectorize(VarOrRVar var, int factor) {
    if (var.is_rvar) {
        RVar tmp;
        split(var.rvar, var.rvar, tmp, factor);
        vectorize(tmp);
    } else {
        Var tmp;
        split(var.var, var.var, tmp, factor);
        vectorize(tmp);
    }
    return *this;
}

Stage &Stage::unroll(VarOrRVar var, int factor) {
    if (var.is_rvar) {
        RVar tmp;
        split(var.rvar, var.rvar, tmp, factor);
        unroll(tmp);
    } else {
        Var tmp;
        split(var.var, var.var, tmp, factor);
        unroll(tmp);
    }

    return *this;
}

Stage &Stage::tile(VarOrRVar x, VarOrRVar y,
                   VarOrRVar xo, VarOrRVar yo,
                   VarOrRVar xi, VarOrRVar yi,
                   Expr xfactor, Expr yfactor) {
    split(x, xo, xi, xfactor);
    split(y, yo, yi, yfactor);
    reorder(xi, yi, xo, yo);
    return *this;
}

Stage &Stage::tile(VarOrRVar x, VarOrRVar y,
                   VarOrRVar xi, VarOrRVar yi,
                   Expr xfactor, Expr yfactor) {
    split(x, x, xi, xfactor);
    split(y, y, yi, yfactor);
    reorder(xi, yi, x, y);
    return *this;
}

namespace {
// An helper function for reordering vars in a schedule.
void reorder_vars(vector<Dim> &dims_old, const VarOrRVar *vars, size_t size, const Stage &stage) {
    vector<Dim> dims = dims_old;

    // Tag all the vars with their locations in the dims list.
    vector<size_t> idx(size);
    for (size_t i = 0; i < size; i++) {
        bool found = false;
        for (size_t j = 0; j < dims.size(); j++) {
            if (var_name_match(dims[j].var, vars[i].name())) {
                idx[i] = j;
                found = true;
            }
        }
        user_assert(found)
            << "In schedule for " << stage.name()
            << ", could not find var " << vars[i].name()
            << " to reorder in the argument list.\n"
            << stage.dump_argument_list();
    }

    // Look for illegal reorderings
    for (size_t i = 0; i < idx.size(); i++) {
        if (dims[idx[i]].pure) continue;
        for (size_t j = i+1; j < idx.size(); j++) {
            if (dims[idx[j]].pure) continue;

            if (idx[i] > idx[j]) {
                user_error
                    << "In schedule for " << stage.name()
                    << ", can't reorder RVars " << vars[i].name()
                    << " and " << vars[j].name()
                    << " because it may change the meaning of the algorithm.\n";
            }
        }
    }

    // Sort idx to get the new locations
    vector<size_t> sorted = idx;
    std::sort(sorted.begin(), sorted.end());

    for (size_t i = 0; i < size; i++) {
        dims[sorted[i]] = dims_old[idx[i]];
    }

    dims_old.swap(dims);
}
}

Stage &Stage::reorder(const std::vector<VarOrRVar>& vars) {
    reorder_vars(schedule.dims(), &vars[0], vars.size(), *this);
    return *this;
}

Stage &Stage::gpu_threads(VarOrRVar tx, DeviceAPI device_api) {
    set_dim_device_api(tx, device_api);
    parallel(tx);
    rename(tx, VarOrRVar("__thread_id_x", tx.is_rvar));
    return *this;
}

Stage &Stage::gpu_threads(VarOrRVar tx, VarOrRVar ty, DeviceAPI device_api) {
    set_dim_device_api(tx, device_api);
    set_dim_device_api(ty, device_api);
    parallel(tx);
    parallel(ty);
    rename(tx, VarOrRVar("__thread_id_x", tx.is_rvar));
    rename(ty, VarOrRVar("__thread_id_y", ty.is_rvar));
    return *this;
}

Stage &Stage::gpu_threads(VarOrRVar tx, VarOrRVar ty, VarOrRVar tz, DeviceAPI device_api) {
    set_dim_device_api(tx, device_api);
    set_dim_device_api(ty, device_api);
    set_dim_device_api(tz, device_api);
    parallel(tx);
    parallel(ty);
    parallel(tz);
    rename(tx, VarOrRVar("__thread_id_x", tx.is_rvar));
    rename(ty, VarOrRVar("__thread_id_y", ty.is_rvar));
    rename(tz, VarOrRVar("__thread_id_z", tz.is_rvar));
    return *this;
}

Stage &Stage::gpu_blocks(VarOrRVar tx, DeviceAPI device_api) {
    set_dim_device_api(tx, device_api);
    parallel(tx);
    rename(tx, VarOrRVar("__block_id_x", tx.is_rvar));
    return *this;
}

Stage &Stage::gpu_blocks(VarOrRVar tx, VarOrRVar ty, DeviceAPI device_api) {
    set_dim_device_api(tx, device_api);
    set_dim_device_api(ty, device_api);
    parallel(tx);
    parallel(ty);
    rename(tx, VarOrRVar("__block_id_x", tx.is_rvar));
    rename(ty, VarOrRVar("__block_id_y", ty.is_rvar));
    return *this;
}

Stage &Stage::gpu_blocks(VarOrRVar tx, VarOrRVar ty, VarOrRVar tz, DeviceAPI device_api) {
    set_dim_device_api(tx, device_api);
    set_dim_device_api(ty, device_api);
    set_dim_device_api(tz, device_api);
    parallel(tx);
    parallel(ty);
    parallel(tz);
    rename(tx, VarOrRVar("__block_id_x", tx.is_rvar));
    rename(ty, VarOrRVar("__block_id_y", ty.is_rvar));
    rename(tz, VarOrRVar("__block_id_z", tz.is_rvar));
    return *this;
}

Stage &Stage::gpu_single_thread(DeviceAPI device_api) {
    split(Var::outermost(), Var::outermost(), Var::gpu_blocks(), 1);
    set_dim_device_api(Var::gpu_blocks(), device_api);
    parallel(Var::gpu_blocks());
    return *this;
}

Stage &Stage::gpu(VarOrRVar bx, VarOrRVar tx, DeviceAPI device_api) {
    return gpu_blocks(bx).gpu_threads(tx);
}

Stage &Stage::gpu(VarOrRVar bx, VarOrRVar by,
                  VarOrRVar tx, VarOrRVar ty, DeviceAPI device_api) {
    return gpu_blocks(bx, by).gpu_threads(tx, ty);
}

Stage &Stage::gpu(VarOrRVar bx, VarOrRVar by, VarOrRVar bz,
                  VarOrRVar tx, VarOrRVar ty, VarOrRVar tz,
                  DeviceAPI device_api) {
    return gpu_blocks(bx, by, bz).gpu_threads(tx, ty, tz);
}

Stage &Stage::gpu_tile(VarOrRVar x, Expr x_size, DeviceAPI device_api) {
    VarOrRVar bx("__block_id_x", x.is_rvar),
        tx("__thread_id_x", x.is_rvar);
    split(x, bx, tx, x_size);
    set_dim_device_api(bx, device_api);
    set_dim_device_api(tx, device_api);
    parallel(bx);
    parallel(tx);
    return *this;
}


Stage &Stage::gpu_tile(VarOrRVar x, VarOrRVar y,
                       Expr x_size, Expr y_size,
                       DeviceAPI device_api) {
    VarOrRVar bx("__block_id_x", x.is_rvar),
        by("__block_id_y", y.is_rvar),
        tx("__thread_id_x", x.is_rvar),
        ty("__thread_id_y", y.is_rvar);
    tile(x, y, bx, by, tx, ty, x_size, y_size);
    set_dim_device_api(bx, device_api);
    set_dim_device_api(by, device_api);
    set_dim_device_api(tx, device_api);
    set_dim_device_api(ty, device_api);
    parallel(bx);
    parallel(by);
    parallel(tx);
    parallel(ty);
    return *this;
}

Stage &Stage::gpu_tile(VarOrRVar x, VarOrRVar y, VarOrRVar z,
                       Expr x_size, Expr y_size, Expr z_size,
                       DeviceAPI device_api) {
    VarOrRVar bx("__block_id_x", x.is_rvar),
        by("__block_id_y", y.is_rvar),
        bz("__block_id_z", z.is_rvar),
        tx("__thread_id_x", x.is_rvar),
        ty("__thread_id_y", y.is_rvar),
        tz("__thread_id_z", z.is_rvar);
    split(x, bx, tx, x_size);
    split(y, by, ty, y_size);
    split(z, bz, tz, z_size);
    // current order is:
    // tx bx ty by tz bz
    reorder(ty, bx);
    // tx ty bx by tz bz
    reorder(tz, bx);
    // tx ty tz by bx bz
    reorder(bx, by);
    // tx ty tz bx by bz
    set_dim_device_api(bx, device_api);
    set_dim_device_api(by, device_api);
    set_dim_device_api(bz, device_api);
    set_dim_device_api(tx, device_api);
    set_dim_device_api(ty, device_api);
    set_dim_device_api(tz, device_api);
    parallel(bx);
    parallel(by);
    parallel(bz);
    parallel(tx);
    parallel(ty);
    parallel(tz);
    return *this;
}

Func &Func::split(VarOrRVar old, VarOrRVar outer, VarOrRVar inner, Expr factor) {
    invalidate_cache();
    Stage(func.schedule(), name()).split(old, outer, inner, factor);
    return *this;
}

Func &Func::fuse(VarOrRVar inner, VarOrRVar outer, VarOrRVar fused) {
    invalidate_cache();
    Stage(func.schedule(), name()).fuse(inner, outer, fused);
    return *this;
}

Func &Func::rename(VarOrRVar old_name, VarOrRVar new_name) {
    invalidate_cache();
    Stage(func.schedule(), name()).rename(old_name, new_name);
    return *this;
}

Func &Func::allow_race_conditions() {
    Stage(func.schedule(), name()).allow_race_conditions();
    return *this;
}

Func &Func::memoize() {
    invalidate_cache();
    func.schedule().memoized() = true;
    return *this;
}

Stage Func::specialize(Expr c) {
    invalidate_cache();
    return Stage(func.schedule(), name()).specialize(c);
}

Func &Func::serial(VarOrRVar var) {
    invalidate_cache();
    Stage(func.schedule(), name()).serial(var);
    return *this;
}

Func &Func::parallel(VarOrRVar var) {
    invalidate_cache();
    Stage(func.schedule(), name()).parallel(var);
    return *this;
}

Func &Func::vectorize(VarOrRVar var) {
    invalidate_cache();
    Stage(func.schedule(), name()).vectorize(var);
    return *this;
}

Func &Func::unroll(VarOrRVar var) {
    invalidate_cache();
    Stage(func.schedule(), name()).unroll(var);
    return *this;
}

Func &Func::parallel(VarOrRVar var, Expr factor) {
    invalidate_cache();
    Stage(func.schedule(), name()).parallel(var, factor);
    return *this;
}

Func &Func::vectorize(VarOrRVar var, int factor) {
    invalidate_cache();
    Stage(func.schedule(), name()).vectorize(var, factor);
    return *this;
}

Func &Func::unroll(VarOrRVar var, int factor) {
    invalidate_cache();
    Stage(func.schedule(), name()).unroll(var, factor);
    return *this;
}

Func &Func::bound(Var var, Expr min, Expr extent) {
    invalidate_cache();
    bool found = false;
    for (size_t i = 0; i < func.args().size(); i++) {
        if (var.name() == func.args()[i]) {
            found = true;
        }
    }
    user_assert(found)
        << "Can't bound variable " << var.name()
        << " of function " << name()
        << " because " << var.name()
        << " is not one of the pure variables of " << name() << ".\n";

    Bound b = {var.name(), min, extent};
    func.schedule().bounds().push_back(b);
    return *this;
}

Func &Func::tile(VarOrRVar x, VarOrRVar y,
                 VarOrRVar xo, VarOrRVar yo,
                 VarOrRVar xi, VarOrRVar yi,
                 Expr xfactor, Expr yfactor) {
    invalidate_cache();
    Stage(func.schedule(), name()).tile(x, y, xo, yo, xi, yi, xfactor, yfactor);
    return *this;
}

Func &Func::tile(VarOrRVar x, VarOrRVar y,
                 VarOrRVar xi, VarOrRVar yi,
                 Expr xfactor, Expr yfactor) {
    invalidate_cache();
    Stage(func.schedule(), name()).tile(x, y, xi, yi, xfactor, yfactor);
    return *this;
}

Func &Func::reorder(const std::vector<VarOrRVar> &vars) {
    invalidate_cache();
    Stage(func.schedule(), name()).reorder(vars);
    return *this;
}

Func &Func::gpu_threads(VarOrRVar tx, DeviceAPI device_api) {
    invalidate_cache();
    Stage(func.schedule(), name()).gpu_threads(tx, device_api);
    return *this;
}

Func &Func::gpu_threads(VarOrRVar tx, VarOrRVar ty, DeviceAPI device_api) {
    invalidate_cache();
    Stage(func.schedule(), name()).gpu_threads(tx, ty, device_api);
    return *this;
}

Func &Func::gpu_threads(VarOrRVar tx, VarOrRVar ty, VarOrRVar tz, DeviceAPI device_api) {
    invalidate_cache();
    Stage(func.schedule(), name()).gpu_threads(tx, ty, tz, device_api);
    return *this;
}

Func &Func::gpu_blocks(VarOrRVar bx, DeviceAPI device_api) {
    invalidate_cache();
    Stage(func.schedule(), name()).gpu_blocks(bx, device_api);
    return *this;
}

Func &Func::gpu_blocks(VarOrRVar bx, VarOrRVar by, DeviceAPI device_api) {
    invalidate_cache();
    Stage(func.schedule(), name()).gpu_blocks(bx, by, device_api);
    return *this;
}

Func &Func::gpu_blocks(VarOrRVar bx, VarOrRVar by, VarOrRVar bz, DeviceAPI device_api) {
    invalidate_cache();
    Stage(func.schedule(), name()).gpu_blocks(bx, by, bz, device_api);
    return *this;
}

Func &Func::gpu_single_thread(DeviceAPI device_api) {
    invalidate_cache();
    Stage(func.schedule(), name()).gpu_single_thread(device_api);
    return *this;
}

Func &Func::gpu(VarOrRVar bx, VarOrRVar tx, DeviceAPI device_api) {
    invalidate_cache();
    Stage(func.schedule(), name()).gpu(bx, tx, device_api);
    return *this;
}

Func &Func::gpu(VarOrRVar bx, VarOrRVar by, VarOrRVar tx, VarOrRVar ty, DeviceAPI device_api) {
    invalidate_cache();
    Stage(func.schedule(), name()).gpu(bx, by, tx, ty, device_api);
    return *this;
}

Func &Func::gpu(VarOrRVar bx, VarOrRVar by, VarOrRVar bz, VarOrRVar tx, VarOrRVar ty, VarOrRVar tz, DeviceAPI device_api) {
    invalidate_cache();
    Stage(func.schedule(), name()).gpu(bx, by, bz, tx, ty, tz, device_api);
    return *this;
}

Func &Func::gpu_tile(VarOrRVar x, int x_size, DeviceAPI device_api) {
    invalidate_cache();
    Stage(func.schedule(), name()).gpu_tile(x, x_size, device_api);
    return *this;
}

Func &Func::gpu_tile(VarOrRVar x, VarOrRVar y, int x_size, int y_size, DeviceAPI device_api) {
    invalidate_cache();
    Stage(func.schedule(), name()).gpu_tile(x, y, x_size, y_size, device_api);
    return *this;
}

Func &Func::gpu_tile(VarOrRVar x, VarOrRVar y, VarOrRVar z, int x_size, int y_size, int z_size, DeviceAPI device_api) {
    invalidate_cache();
    Stage(func.schedule(), name()).gpu_tile(x, y, z, x_size, y_size, z_size, device_api);
    return *this;
}

Func &Func::shader(Var x, Var y, Var c, DeviceAPI device_api) {
    invalidate_cache();

    reorder(c, x, y);
    // GLSL outputs must be stored interleaved
    reorder_storage(c, x, y);

    // TODO: Set appropriate constraints if this is the output buffer?

    Stage(func.schedule(), name()).gpu_blocks(x, y, device_api);

    bool constant_bounds = false;
    Schedule &sched = func.schedule();
    for (size_t i = 0; i < sched.bounds().size(); i++) {
        if (c.name() == sched.bounds()[i].var) {
            constant_bounds = is_const(sched.bounds()[i].min) &&
                is_const(sched.bounds()[i].extent);
            break;
        }
    }
    user_assert(constant_bounds)
        << "The color channel for image loops must have constant bounds, e.g., .bound(c, 0, 3).\n";
    return *this;
}

Func &Func::glsl(Var x, Var y, Var c) {
    return shader(x, y, c, DeviceAPI::GLSL).vectorize(c);
}

Func &Func::reorder_storage(Var x, Var y) {
    invalidate_cache();

    vector<string> &dims = func.schedule().storage_dims();
    bool found_y = false;
    size_t y_loc = 0;
    for (size_t i = 0; i < dims.size(); i++) {
        if (var_name_match(dims[i], y.name())) {
            found_y = true;
            y_loc = i;
        } else if (var_name_match(dims[i], x.name())) {
            if (found_y) std::swap(dims[i], dims[y_loc]);
            return *this;
        }
    }
    user_error << "Could not find variables " << x.name()
               << " and " << y.name() << " to reorder in schedule.\n";
    return *this;
}

Func &Func::reorder_storage(const std::vector<Var> &dims, size_t start) {
    // Reorder the first dimension with respect to all others, then
    // recursively reorder all remaining dimensions.
    for (size_t i = start + 1; i < dims.size(); i++) {
        reorder_storage(dims[start], dims[i]);
    }
    if ((dims.size() - start) > 2) {
        reorder_storage(dims, start + 1);
    }
    return *this;
}

Func &Func::reorder_storage(const std::vector<Var> &dims) {
    user_assert(dims.size() > 1) <<
        "reorder_storage must have at least two dimensions in reorder list.\n";

    return reorder_storage(dims, 0);
}

Func &Func::compute_at(Func f, RVar var) {
    return compute_at(f, Var(var.name()));
}

Func &Func::compute_at(Func f, Var var) {
    invalidate_cache();
    LoopLevel loop_level(f.name(), var.name());
    func.schedule().compute_level() = loop_level;
    if (func.schedule().store_level().is_inline()) {
        func.schedule().store_level() = loop_level;
    }
    return *this;
}

Func &Func::compute_root() {
    invalidate_cache();
    func.schedule().compute_level() = LoopLevel::root();
    if (func.schedule().store_level().is_inline()) {
        func.schedule().store_level() = LoopLevel::root();
    }
    return *this;
}

Func &Func::store_at(Func f, RVar var) {
    return store_at(f, Var(var.name()));
}

Func &Func::store_at(Func f, Var var) {
    invalidate_cache();
    func.schedule().store_level() = LoopLevel(f.name(), var.name());
    return *this;
}

Func &Func::store_root() {
    invalidate_cache();
    func.schedule().store_level() = LoopLevel::root();
    return *this;
}

Func &Func::compute_inline() {
    invalidate_cache();
    func.schedule().compute_level() = LoopLevel();
    func.schedule().store_level() = LoopLevel();
    return *this;
}

Func &Func::trace_loads() {
    invalidate_cache();
    func.trace_loads();
    return *this;
}

Func &Func::trace_stores() {
    invalidate_cache();
    func.trace_stores();
    return *this;
}

Func &Func::trace_realizations() {
    invalidate_cache();
    func.trace_realizations();
    return *this;
}

void Func::debug_to_file(const string &filename) {
    invalidate_cache();
    func.debug_file() = filename;
}

Stage Func::update(int idx) {
    user_assert(idx < num_update_definitions()) <<
      "Call to update with index larger than last defined update stage for Func \"" <<
      name() << "\".\n";
    invalidate_cache();
    return Stage(func.update_schedule(idx),
                 name() + ".update(" + std::to_string(idx) + ")");
}

void Func::invalidate_cache() {
    lowered = Stmt();
    compiled_module = JITModule();
    cached_javascript.clear();
}

Func::operator Stage() const {
    return Stage(func.schedule(), name());
}

FuncRefVar::FuncRefVar(Internal::Function f, const vector<Var> &a, int placeholder_pos) : func(f) {
    implicit_placeholder_pos = placeholder_pos;
    args.resize(a.size());
    for (size_t i = 0; i < a.size(); i++) {
        args[i] = a[i].name();
    }
}

namespace {
class CountImplicitVars : public Internal::IRGraphVisitor {
public:
    int count;

    CountImplicitVars(const vector<Expr> &e) : count(0) {
        for (size_t i = 0; i < e.size(); i++) {
            e[i].accept(this);
        }
    }

    using IRGraphVisitor::visit;

    void visit(const Variable *v) {
        int index = Var::implicit_index(v->name);
        if (index != -1) {
            if (index >= count) count = index + 1;
        }
    }
};
}

vector<string> FuncRefVar::args_with_implicit_vars(const vector<Expr> &e) const {
    vector<string> a = args;

    for (size_t i = 0; i < e.size(); i++) {
        user_assert(e[i].defined())
            << "Argument " << i << " in call to \"" << func.name() << "\" is undefined.\n";
    }

    CountImplicitVars count(e);

    if (count.count > 0) {
        if (implicit_placeholder_pos != -1) {
            Internal::debug(2) << "Adding " << count.count << " implicit vars to LHS of " <<
                func.name() << " at position " << implicit_placeholder_pos << "\n";

            vector<std::string>::iterator iter = a.begin() + implicit_placeholder_pos;
            for (int i = 0; i < count.count; i++) {
                iter = a.insert(iter, Var::implicit(i).name());
                iter++;
            }
        }
    }

    // Check the implicit vars in the RHS also exist in the LHS
    for (int i = 0; i < count.count; i++) {
        Var v = Var::implicit(i);
        bool found = false;
        for (size_t j = 0; j < a.size(); j++) {
            if (a[j] == v.name()) {
                found = true;
            }
        }
        user_assert(found)
            << "Right-hand-side of pure definition of " << func.name()
            << " uses implicit variables, but the left-hand-side does not"
            << " contain the placeholder symbol '_'.\n";
    }

    return a;
}

Stage FuncRefVar::operator=(Expr e) {
    return (*this) = Tuple({e});
}

Stage FuncRefVar::operator=(const Tuple &e) {
    // If the function has already been defined, this must actually be an update
    if (func.has_pure_definition()) {
        return FuncRefExpr(func, args) = e;
    }

    // Find implicit args in the expr and add them to the args list before calling define
    vector<string> a = args_with_implicit_vars(e.as_vector());
    func.define(a, e.as_vector());

    return Stage(func.schedule(), func.name());
}

Stage FuncRefVar::operator=(const FuncRefVar &e) {
    if (e.size() == 1) {
        return (*this) = Expr(e);
    } else {
        return (*this) = Tuple(e);
    }
}

Stage FuncRefVar::operator=(const FuncRefExpr &e) {
    if (e.size() == 1) {
        return (*this) = Expr(e);
    } else {
        return (*this) = Tuple(e);
    }
}

Stage FuncRefVar::operator+=(Expr e) {
    // This is actually an update
    return FuncRefExpr(func, args) += e;
}

Stage FuncRefVar::operator*=(Expr e) {
    // This is actually an update
    return FuncRefExpr(func, args) *= e;
}

Stage FuncRefVar::operator-=(Expr e) {
    // This is actually an update
    return FuncRefExpr(func, args) -= e;
}

Stage FuncRefVar::operator/=(Expr e) {
    // This is actually an update
    return FuncRefExpr(func, args) /= e;
}

FuncRefVar::operator Expr() const {
    user_assert(func.has_pure_definition() || func.has_extern_definition())
        << "Can't call Func \"" << func.name() << "\" because it has not yet been defined.\n";
    vector<Expr> expr_args(args.size());
    for (size_t i = 0; i < expr_args.size(); i++) {
        expr_args[i] = Var(args[i]);
    }
    user_assert(func.outputs() == 1)
        << "Can't convert a reference Func \"" << func.name()
        << "\" to an Expr, because \"" << func.name() << "\" returns a Tuple.\n";
    return Call::make(func, expr_args);
}

Expr FuncRefVar::operator[](int i) const {
    user_assert(func.has_pure_definition() || func.has_extern_definition())
        << "Can't call Func \"" << func.name() << "\" because it has not yet been defined.\n";

    user_assert(func.outputs() != 1)
        << "Can't index into a reference to Func \"" << func.name()
        << "\", because it does not return a Tuple.\n";
    user_assert(i >= 0 && i < func.outputs())
        << "Tuple index out of range in reference to Func \"" << func.name() << "\".\n";
    vector<Expr> expr_args(args.size());
    for (size_t j = 0; j < expr_args.size(); j++) {
        expr_args[j] = Var(args[j]);
    }
    return Call::make(func, expr_args, i);
}

size_t FuncRefVar::size() const {
    return func.outputs();
}

FuncRefExpr::FuncRefExpr(Internal::Function f, const vector<Expr> &a, int placeholder_pos) : func(f), args(a) {
    implicit_placeholder_pos = placeholder_pos;
    Internal::check_call_arg_types(f.name(), &args, args.size());
}

FuncRefExpr::FuncRefExpr(Internal::Function f, const vector<string> &a,
                         int placeholder_pos) : func(f) {
    implicit_placeholder_pos = placeholder_pos;
    args.resize(a.size());
    for (size_t i = 0; i < a.size(); i++) {
        args[i] = Var(a[i]);
    }
}

vector<Expr> FuncRefExpr::args_with_implicit_vars(const vector<Expr> &e) const {
    vector<Expr> a = args;

    for (size_t i = 0; i < e.size(); i++) {
        user_assert(e[i].defined())
            << "Argument " << (i+1) << " in call to \"" << func.name() << "\" is undefined.\n";
    }

    CountImplicitVars count(e);
    // TODO: Check if there is a test case for this and add one if not.
    // Implicit vars are also allowed in the lhs of an update. E.g.:
    // f(x, y, z) = x+y
    // g(x, y, z) = 0
    // g(f(r.x, _), _) = 1   (this means g(f(r.x, _0, _1), _0, _1) = 1)

    for (size_t i = 0; i < a.size(); i++) {
        a[i].accept(&count);
    }

    if (count.count > 0) {
        if (implicit_placeholder_pos != -1) {
            Internal::debug(2) << "Adding " << count.count << " implicit vars to LHS of " << func.name() << "\n";

            vector<Expr>::iterator iter = a.begin() + implicit_placeholder_pos;
            for (int i = 0; i < count.count; i++) {
                iter = a.insert(iter, Var::implicit(i));
                iter++;
            }
        }
    }

    // Check the implicit vars in the RHS also exist in the LHS
    for (int i = 0; i < count.count; i++) {
        Var v = Var::implicit(i);
        bool found = false;
        for (size_t j = 0; j < a.size(); j++) {
            if (const Variable *arg = a[j].as<Variable>()) {
                if (arg->name == v.name()) {
                    found = true;
                }
            }
        }
        user_assert(found)
            << "Right-hand-side of update definition of " << func.name()
            << " uses implicit variables, but the left-hand-side does not"
            << " contain the placeholder symbol '_'.\n";
    }

    return a;
}

Stage FuncRefExpr::operator=(Expr e) {
    return (*this) = Tuple({e});
}

Stage FuncRefExpr::operator=(const Tuple &e) {
    user_assert(func.has_pure_definition())
        << "Can't add an update definition to Func \"" << func.name()
        << "\" because it does not have a pure definition.\n";

    vector<Expr> a = args_with_implicit_vars(e.as_vector());
    func.define_update(args, e.as_vector());

    size_t update_stage = func.updates().size() - 1;
    return Stage(func.update_schedule(update_stage),
                 func.name() + ".update(" + std::to_string(update_stage) + ")");
}

Stage FuncRefExpr::operator=(const FuncRefExpr &e) {
    if (e.size() == 1) {
        return (*this) = Expr(e);
    } else {
        return (*this) = Tuple(e);
    }
}

Stage FuncRefExpr::operator=(const FuncRefVar &e) {
    if (e.size() == 1) {
        return (*this) = Expr(e);
    } else {
        return (*this) = Tuple(e);
    }
}

// Inject a suitable base-case definition given an update
// definition. This is a helper for FuncRefExpr::operator+= and co.
void define_base_case(Internal::Function func, const vector<Expr> &a, Expr e) {
    if (func.has_pure_definition()) return;
    vector<Var> pure_args(a.size());

    // Reuse names of existing pure args
    for (size_t i = 0; i < a.size(); i++) {
        if (const Variable *v = a[i].as<Variable>()) {
            if (!v->param.defined()) {
                pure_args[i] = Var(v->name);
            }
        } else {
            pure_args[i] = Var();
        }
    }

    FuncRefVar(func, pure_args) = e;
}

Stage FuncRefExpr::operator+=(Expr e) {
    vector<Expr> a = args_with_implicit_vars({e});
    define_base_case(func, a, cast(e.type(), 0));
    return (*this) = Expr(*this) + e;
}

Stage FuncRefExpr::operator*=(Expr e) {
    vector<Expr> a = args_with_implicit_vars({e});
    define_base_case(func, a, cast(e.type(), 1));
    return (*this) = Expr(*this) * e;
}

Stage FuncRefExpr::operator-=(Expr e) {
    vector<Expr> a = args_with_implicit_vars({e});
    define_base_case(func, a, cast(e.type(), 0));
    return (*this) = Expr(*this) - e;
}

Stage FuncRefExpr::operator/=(Expr e) {
    vector<Expr> a = args_with_implicit_vars({e});
    define_base_case(func, a, cast(e.type(), 1));
    return (*this) = Expr(*this) / e;
}

FuncRefExpr::operator Expr() const {
    user_assert(func.has_pure_definition() || func.has_extern_definition())
        << "Can't call Func \"" << func.name() << "\" because it has not yet been defined.\n";

    user_assert(func.outputs() == 1)
        << "Can't convert a reference Func \"" << func.name()
        << "\" to an Expr, because " << func.name() << " returns a Tuple.\n";

    return Call::make(func, args);
}

Expr FuncRefExpr::operator[](int i) const {
    user_assert(func.has_pure_definition() || func.has_extern_definition())
        << "Can't call Func \"" << func.name() << "\" because it has not yet been defined.\n";

    user_assert(func.outputs() != 1)
        << "Can't index into a reference to Func \"" << func.name()
        << "\", because it does not return a Tuple.\n";

    user_assert(i >= 0 && i < func.outputs())
        << "Tuple index out of range in reference to Func \"" << func.name() << "\".\n";

    return Call::make(func, args, i);
}

size_t FuncRefExpr::size() const {
    return func.outputs();
}

Realization Func::realize(std::vector<int32_t> sizes, const Target &target,
                          const std::map<std::string, JITExtern> &externs) {
    user_assert(defined()) << "Can't realize undefined Func.\n";
    vector<Buffer> outputs(func.outputs());
    for (size_t i = 0; i < outputs.size(); i++) {
        outputs[i] = Buffer(func.output_types()[i], sizes);
    }
    Realization r(outputs);
    realize(r, target, externs);
    return r;
}

Realization Func::realize(int x_size, int y_size, int z_size, int w_size, const Target &target,
                            const std::map<std::string, JITExtern> &externs) {
    user_assert(defined()) << "Can't realize undefined Func.\n";
    vector<Buffer> outputs(func.outputs());
    for (size_t i = 0; i < outputs.size(); i++) {
        outputs[i] = Buffer(func.output_types()[i], x_size, y_size, z_size, w_size);
    }
    Realization r(outputs);
    realize(r, target, externs);
    return r;
}

Realization Func::realize(int x_size, int y_size, int z_size, const Target &target,
                          const std::map<std::string, JITExtern> &externs) {
    return realize(x_size, y_size, z_size, 0, target, externs);
}

Realization Func::realize(int x_size, int y_size, const Target &target,
                          const std::map<std::string, JITExtern> &externs) {
    return realize(x_size, y_size, 0, 0, target, externs);
}

Realization Func::realize(int x_size, const Target &target,
                          const std::map<std::string, JITExtern> &externs) {
    return realize(x_size, 0, 0, 0, target, externs);
}

void Func::infer_input_bounds(int x_size, int y_size, int z_size, int w_size,
                              const std::map<std::string, JITExtern> &externs) {
    user_assert(defined()) << "Can't infer input bounds on an undefined Func.\n";
    vector<Buffer> outputs(func.outputs());
    for (size_t i = 0; i < outputs.size(); i++) {
        outputs[i] = Buffer(func.output_types()[i], x_size, y_size, z_size, w_size, (uint8_t *)1);
    }
    Realization r(outputs);
    infer_input_bounds(r, externs);
}

OutputImageParam Func::output_buffer() const {
    user_assert(defined())
        << "Can't access output buffer of undefined Func.\n";
    user_assert(func.output_buffers().size() == 1)
        << "Can't call Func::output_buffer on Func \"" << name()
        << "\" because it returns a Tuple.\n";
    return OutputImageParam(func.output_buffers()[0]);
}

vector<OutputImageParam> Func::output_buffers() const {
    user_assert(defined())
        << "Can't access output buffers of undefined Func.\n";

    vector<OutputImageParam> bufs(func.output_buffers().size());
    for (size_t i = 0; i < bufs.size(); i++) {
        bufs[i] = OutputImageParam(func.output_buffers()[i]);
    }
    return bufs;
}

namespace {

class InferArguments : public IRGraphVisitor {
public:
    vector<Argument> arg_types;
    vector<const void *> arg_values;
    vector<pair<int, Internal::Parameter>> image_param_args;
    vector<pair<int, Buffer>> image_args;

    InferArguments(const string &o, bool include_buffers = true)
        : output(o), include_buffers(include_buffers) {
    }

    void visit_function(const Function& func) {
        if (func.has_pure_definition()) {
            visit_exprs(func.values());
        }
        for (const UpdateDefinition &update : func.updates()) {
            visit_exprs(update.values);
            visit_exprs(update.args);
            if (update.domain.defined()) {
                for (const ReductionVariable &rvar : update.domain.domain()) {
                    visit_expr(rvar.min);
                    visit_expr(rvar.extent);
                }
            }
        }
        if (func.has_extern_definition()) {
            for (const ExternFuncArgument &extern_arg : func.extern_arguments()) {
                if (extern_arg.is_func()) {
                    visit_function(extern_arg.func);
                } else if (extern_arg.is_expr()) {
                    visit_expr(extern_arg.expr);
                } else if (extern_arg.is_buffer()) {
                    include_parameter(Parameter(extern_arg.buffer.type(), true,
                                                extern_arg.buffer.dimensions(),
                                                extern_arg.buffer.name()));
                } else if (extern_arg.is_image_param()) {
                    include_parameter(extern_arg.image_param);
                }
            }
        }
        for (const Parameter &buf : func.output_buffers()) {
            for (int i = 0; i < std::min(func.dimensions(), 4); i++) {
                visit_expr(buf.min_constraint(i));
                visit_expr(buf.stride_constraint(i));
                visit_expr(buf.extent_constraint(i));
            }
        }
    }

private:
    const string &output;
    const bool include_buffers;

    using IRGraphVisitor::visit;

    bool already_have(const string &name) {
        // Ignore dependencies on the output buffers
        if (name == output || starts_with(name, output + ".")) {
            return true;
        }
        for (size_t i = 0; i < arg_types.size(); i++) {
            if (arg_types[i].name == name) {
                return true;
            }
        }
        return false;
    }

    void visit_exprs(const std::vector<Expr>& v) {
        for (Expr i : v) {
            visit_expr(i);
        }
    }

    void visit_expr(Expr e) {
        if (!e.defined()) return;
        e.accept(this);
    }

    void include_parameter(Internal::Parameter p) {
        if (!p.defined()) return;
        if (already_have(p.name())) return;
        Expr def, min, max;
        if (!p.is_buffer()) {
            def = p.get_scalar_expr();
            min = p.get_min_value();
            max = p.get_max_value();
        }
        arg_types.push_back(Argument(p.name(), p.is_buffer() ? Argument::InputBuffer : Argument::InputScalar,
            p.type(), p.dimensions(), def, min, max));
        if (p.is_buffer()) {
            Buffer b = p.get_buffer();
            int idx = (int)arg_values.size();
            image_param_args.push_back(make_pair(idx, p));
            if (b.defined()) {
                arg_values.push_back(b.raw_buffer());
            } else {
                arg_values.push_back(NULL);
            }
        } else {
            arg_values.push_back(p.get_scalar_address());
        }
    }

    void include_buffer(Buffer b) {
        if (!include_buffers) return;
        if (!b.defined()) return;
        if (already_have(b.name())) return;
        image_args.push_back(make_pair((int)arg_types.size(), b));
        arg_types.push_back(Argument(b.name(), Argument::InputBuffer, b.type(), b.dimensions()));
        arg_values.push_back(b.raw_buffer());
    }

    void visit(const Load *op) {
        IRGraphVisitor::visit(op);
        include_parameter(op->param);
        include_buffer(op->image);
    }

    void visit(const Variable *op) {
        IRGraphVisitor::visit(op);
        include_parameter(op->param);
        include_buffer(op->image);
    }

    void visit(const Call *op) {
        IRGraphVisitor::visit(op);
        visit_function(op->func);
        include_buffer(op->image);
        include_parameter(op->param);
    }
};

class FindExterns : public IRGraphVisitor {
    using IRGraphVisitor::visit;

    bool buffer_like_name(const std::string &name) {
        bool is_bounds_query = name.find(".bounds_query") != std::string::npos;
        return is_bounds_query ||
            (ends_with(name, ".buffer") || ends_with(name, ".tmp_buffer"));
    }

    void visit(const Call *op) {
        IRGraphVisitor::visit(op);

        if (op->call_type == Call::Extern &&
            externs.count(op->name) == 0) {
            void *address = get_symbol_address(op->name.c_str());
            if (address == NULL && !starts_with(op->name, "_")) {
                std::string underscored_name = "_" + op->name;
                address = get_symbol_address(underscored_name.c_str());
            }
            if (address != NULL) {
                struct JITExtern jit_extern;
                jit_extern.c_function = address;
                jit_extern.is_void_return = op->type.bits == 0;
                jit_extern.ret_type = op->type;
                for (Expr e : op->args) {
                    ScalarOrBufferT this_arg;
                    this_arg.scalar_type = e.type();
                    if (e.type().is_handle()) {
                        const Variable *v = e.as<Variable>();
                        // This code heuristically matches the patterns define_extern uses to pass buffer arguments and result parameters.
                        // TODO: Come up with a way to keep the buffer typing through lowering.
                        this_arg.is_buffer = (v != NULL) && buffer_like_name(v->name);
                    } else {
                        this_arg.is_buffer = false;
                    }
                    jit_extern.arg_types.push_back(this_arg);
                }
                externs[op->name] = jit_extern;
            }
        }
    }

public:
    FindExterns(std::map<std::string, JITExtern> &externs) : externs(externs) {
    }

    std::map<std::string, JITExtern> &externs;
};


/** Check that all the necessary arguments are in an args vector. Any
 * images in the source that aren't in the args vector are placed in
 * the images_to_embed list. */
void validate_arguments(const string &output,
                        const vector<Argument> &args,
                        Stmt lowered,
                        vector<Buffer> &images_to_embed) {
    InferArguments infer_args(output);
    lowered.accept(&infer_args);
    const vector<Argument> &required_args = infer_args.arg_types;

    for (size_t i = 0; i < required_args.size(); i++) {
        const Argument &arg = required_args[i];

        internal_assert(arg.is_input()) << "Expected only input Arguments here";

        Buffer buf;
        for (size_t j = 0; !buf.defined() && j < infer_args.image_args.size(); j++) {
            if (infer_args.image_args[j].first == (int)i) {
                buf = infer_args.image_args[j].second;
                internal_assert(buf.defined());
            }
        }

        bool found = false;
        for (size_t j = 0; !found && j < args.size(); j++) {
            if (args[j].name == arg.name) {
                found = true;
            }
        }

        if (buf.defined() && !found) {
            // It's a raw Buffer used that isn't in the args
            // list. Embed it in the output instead.
            images_to_embed.push_back(buf);
            Internal::debug(1) << "Embedding image " << buf.name() << "\n";
        } else if (!found) {
            std::ostringstream err;
            err << "Generated code refers to ";
            if (arg.is_buffer()) err << "image ";
            err << "parameter " << arg.name
                << ", which was not found in the argument list.\n";

            err << "\nArgument list specified: ";
            for (size_t i = 0; i < args.size(); i++) {
                err << args[i].name << " ";
            }
            err << "\n\nParameters referenced in generated code: ";
            for (size_t i = 0; i < required_args.size(); i++) {
                err << required_args[i].name << " ";
            }
            err << "\n\n";
            user_error << err.str();
        }
    }
}

// Sort the Arguments with all buffers first (alphabetical by name),
// followed by all non-buffers (alphabetical by name).
struct ArgumentComparator {
    bool operator()(const Argument& a, const Argument& b) {
        if (a.is_buffer() != b.is_buffer())
            return a.is_buffer();
        else
            return a.name < b.name;
    }
};
}

vector<Argument> Func::infer_arguments() const {
    user_assert(defined()) << "Can't infer arguments for undefined Func.\n";

    InferArguments infer_args(name(), /*include_buffers*/ false);
    infer_args.visit_function(func);

    std::sort(infer_args.arg_types.begin(), infer_args.arg_types.end(), ArgumentComparator());

    return infer_args.arg_types;
}

void Func::lower(const Target &t) {
    if (!lowered.defined() || t != lowered_target) {
        vector<IRMutator *> custom_passes;
        for (size_t i = 0; i < custom_lowering_passes.size(); i++) {
            custom_passes.push_back(custom_lowering_passes[i].pass);
        }
        lowered = Halide::Internal::lower(func, t, custom_passes);
        lowered_target = t;

        // Forbid new definitions of the func
        func.freeze();
    }
}

Module Func::compile_to_module(const vector<Argument> &args, const std::string &fn_name, const Target &target) {
    // TODO: This is a bit of a wart. Right now, IR cannot directly
    // reference Buffers because neither CodeGen_LLVM nor
    // CodeGen_C can generate the correct buffer unpacking code.

    // To work around this, we generate two functions. The private
    // function is one where every buffer referenced is an argument,
    // and the public function is a wrapper that calls the private
    // function, passing the global buffers to the private
    // function. This works because the public function does not
    // attempt to directly access any of the fields of the buffer.

    string public_name = fn_name.empty() ? name() : fn_name;
    string private_name = "__" + public_name;

    lower(target);
    Stmt private_body = lowered;

    // Get all the arguments/global images referenced in this function.
    vector<Argument> public_args = add_user_context_arg(args, target);

    vector<Buffer> global_images;
    validate_arguments(name(), public_args, private_body, global_images);
    for (int i = 0; i < outputs(); i++) {
        public_args.push_back(output_buffers()[i]);
        internal_assert(public_args.back().is_output()) << "Expected only output Arguments here";
    }

    // Create a module with all the global images in it.
    Module module(public_name, target);

    // Add all the global images to the module, and add the global
    // images used to the private argument list.
    vector<Argument> private_args = public_args;
    for (size_t i = 0; i < global_images.size(); i++) {
        Buffer buf = global_images[i];
        module.append(buf);
        private_args.push_back(Argument(buf.name(), Argument::InputBuffer, buf.type(), buf.dimensions()));
    }

    module.append(LoweredFunc(private_name, private_args, private_body, LoweredFunc::Internal));

    // Generate a call to the private function, adding an arguments
    // for the global images.
    vector<Expr> private_params;
    for (size_t i = 0; i < private_args.size(); i++) {
        const Argument &arg = private_args[i];
        if (arg.is_buffer()) {
            private_params.push_back(Variable::make(type_of<void*>(), arg.name + ".buffer"));
        } else {
            private_params.push_back(Variable::make(arg.type, arg.name));
        }
    }
    string private_result_name = unique_name(private_name + "_result", false);
    Expr private_result_var = Variable::make(Int(32), private_result_name);
    Expr call_private = Call::make(Int(32), private_name, private_params, Call::Extern);
    Stmt public_body = AssertStmt::make(private_result_var == 0, private_result_var);
    public_body = LetStmt::make(private_result_name, call_private, public_body);

    module.append(LoweredFunc(public_name, public_args, public_body, LoweredFunc::External));

    return module;
}


void Func::compile_to(const Outputs &output_files, vector<Argument> args,
                      const string &fn_name, const Target &target) {
    user_assert(defined()) << "Can't compile undefined Func.\n";

    Module m = compile_to_module(args, fn_name, target);

    llvm::LLVMContext context;
    llvm::Module *llvm_module = compile_module_to_llvm_module(m, context);

    if (!output_files.object_name.empty()) {
        if (target.arch == Target::PNaCl) {
            compile_llvm_module_to_llvm_bitcode(llvm_module, output_files.object_name);
        } else {
            compile_llvm_module_to_object(llvm_module, output_files.object_name);
        }
    }
    if (!output_files.assembly_name.empty()) {
        if (target.arch == Target::PNaCl) {
            compile_llvm_module_to_llvm_assembly(llvm_module, output_files.assembly_name);
        } else {
            compile_llvm_module_to_assembly(llvm_module, output_files.assembly_name);
        }
    }
    if (!output_files.bitcode_name.empty()) {
        compile_llvm_module_to_llvm_bitcode(llvm_module, output_files.bitcode_name);
    }

    delete llvm_module;
}

void Func::compile_to_bitcode(const string &filename, const vector<Argument> &args, const string &fn_name,
                              const Target &target) {
    compile_module_to_llvm_bitcode(compile_to_module(args, fn_name, target), filename);
}

void Func::compile_to_bitcode(const string &filename, const vector<Argument> &args, const Target &target) {
    compile_to_bitcode(filename, args, "", target);
}

void Func::compile_to_object(const string &filename, const vector<Argument> &args,
                             const string &fn_name, const Target &target) {
    compile_module_to_object(compile_to_module(args, fn_name, target), filename);
}

void Func::compile_to_object(const string &filename, const vector<Argument> &args, const Target &target) {
    compile_to_object(filename, args, "", target);
}

void Func::compile_to_header(const string &filename, const vector<Argument> &args, const string &fn_name, const Target &target) {
    compile_module_to_c_header(compile_to_module(args, fn_name, target), filename);
}

void Func::compile_to_c(const string &filename, const vector<Argument> &args,
                        const string &fn_name, const Target &target) {
    compile_module_to_c_source(compile_to_module(args, fn_name, target), filename);
}

void Func::compile_to_javascript(const string &filename, vector<Argument> args,
                                 const string &fn_name, const Target &target) {
    args = add_user_context_arg(args, target);

    lower(target);

    vector<Buffer> images_to_embed;
    validate_arguments(name(), args, lowered, images_to_embed);

    for (int i = 0; i < outputs(); i++) {
        args.push_back(output_buffers()[i]);
    }

    ofstream src_out(filename.c_str());
    CodeGen_JavaScript cg(src_out);
    cg.compile(lowered, fn_name.empty() ? name() : fn_name, args, images_to_embed);
}

void Func::compile_to_lowered_stmt(const string &filename, const vector<Argument> &args, StmtOutputFormat fmt, const Target &target) {
    Module m = compile_to_module(args, "", target);
    if (fmt == HTML) {
        compile_module_to_html(m, filename);
    } else {
        compile_module_to_text(m, filename);
    }
}

void Func::print_loop_nest() {
    std::cerr << Internal::print_loop_nest(func);
}

void Func::compile_to_file(const string &filename_prefix, const vector<Argument> &args,
                           const Target &target) {
    // Although it is possibly confusing, in order To preserve
    // existing behavior, we need to pass filename_prefix as the new
    // function name.
    Module m = compile_to_module(args, filename_prefix, target);
    compile_module_to_c_header(m, filename_prefix + ".h");

    if (target.arch == Target::PNaCl) {
        compile_module_to_llvm_bitcode(m, filename_prefix + ".o");
    } else {
        compile_module_to_object(m, filename_prefix + ".o");
    }
}

void Func::compile_to_assembly(const string &filename, const vector<Argument> &args, const string &fn_name,
                               const Target &target) {
    compile_module_to_assembly(compile_to_module(args, fn_name, target), filename);
}

void Func::compile_to_assembly(const string &filename, const vector<Argument> &args, const Target &target) {
    compile_to_assembly(filename, args, "", target);
}

void Func::set_error_handler(void (*handler)(void *, const char *)) {
    jit_handlers.custom_error = handler;
}

void Func::set_custom_allocator(void *(*cust_malloc)(void *, size_t),
                                void (*cust_free)(void *, void *)) {
    jit_handlers.custom_malloc = cust_malloc;
    jit_handlers.custom_free = cust_free;
}

void Func::set_custom_do_par_for(int (*cust_do_par_for)(void *, int (*)(void *, int, uint8_t *), int, int, uint8_t *)) {
    jit_handlers.custom_do_par_for = cust_do_par_for;
}

void Func::set_custom_do_task(int (*cust_do_task)(void *, int (*)(void *, int, uint8_t *), int, uint8_t *)) {
    jit_handlers.custom_do_task = cust_do_task;
}

void Func::set_custom_trace(int (*trace_fn)(void *, const halide_trace_event *)) {
    jit_handlers.custom_trace = trace_fn;
}

void Func::set_custom_print(void (*cust_print)(void *, const char *)) {
    jit_handlers.custom_print = cust_print;
}

void Func::add_custom_lowering_pass(IRMutator *pass, void (*deleter)(IRMutator *)) {
    invalidate_cache();
    CustomLoweringPass p = {pass, deleter};
    custom_lowering_passes.push_back(p);
}

void Func::clear_custom_lowering_passes() {
    invalidate_cache();
    for (size_t i = 0; i < custom_lowering_passes.size(); i++) {
        if (custom_lowering_passes[i].deleter) {
            custom_lowering_passes[i].deleter(custom_lowering_passes[i].pass);
        }
    }
    custom_lowering_passes.clear();
}

void Func::realize(Buffer b, const Target &target,
                   const std::map<std::string, JITExtern> &externs) {
<<<<<<< HEAD
  realize(Realization(vec<Buffer>(b)), target, externs);
=======
    realize(Realization({b}), target, externs);
>>>>>>> 6649574b
}

namespace Internal {

struct ErrorBuffer {
    enum { MaxBufSize = 4096 };
    char buf[MaxBufSize];
    int end;

    ErrorBuffer() {
        end = 0;
    }

    void concat(const char *message) {
        if (*message == '\0') {
            message = "<Empty error message>";
        }
        size_t len = strlen(message);

        if (len && message[len-1] != '\n') {
            // Claim some extra space for a newline.
            len++;
        }

        // Atomically claim some space in the buffer
#ifdef _MSC_VER
        int old_end = _InterlockedExchangeAdd((volatile long *)(&end), len);
#else
        int old_end = __sync_fetch_and_add(&end, len);
#endif

        if (old_end + len >= MaxBufSize - 1) {
            // Out of space
            return;
        }

        for (size_t i = 0; i < len - 1; i++) {
            buf[old_end + i] = message[i];
        }
        if (buf[old_end + len - 2] != '\n') {
            buf[old_end + len - 1] = '\n';
        }
    }

    std::string str() const {
        return std::string(buf, end);
    }

    static void handler(void *ctx, const char *message) {
        if (ctx) {
            JITUserContext *ctx1 = (JITUserContext *)ctx;
            ErrorBuffer *buf = (ErrorBuffer *)ctx1->user_context;
            buf->concat(message);
        }
    }
};

struct JITFuncCallContext {
    ErrorBuffer error_buffer;
    JITUserContext jit_context;
    Internal::Parameter &user_context_param;

    JITFuncCallContext(const JITHandlers &handlers, Internal::Parameter &user_context_param)
        : user_context_param(user_context_param) {
        void *user_context = NULL;
        JITHandlers local_handlers = handlers;
        if (local_handlers.custom_error == NULL) {
            local_handlers.custom_error = Internal::ErrorBuffer::handler;
            user_context = &error_buffer;
        }
        JITSharedRuntime::init_jit_user_context(jit_context, user_context, local_handlers);
        user_context_param.set_scalar(&jit_context);
    }

    void report_if_error(int exit_status) {
        if (exit_status) {
            std::string output = error_buffer.str();
            if (!output.empty()) {
                // Only report the errors if no custom error handler was installed
                halide_runtime_error << error_buffer.str();
                error_buffer.end = 0;
            }
        }
    }

    void finalize(int exit_status) {
        report_if_error(exit_status);
        user_context_param.set_scalar((void *)NULL); // Don't leave param hanging with pointer to stack.
    }
};

}  // namespace Internal

void Func::realize(Realization dst, const Target &target,
                   const std::map<std::string, JITExtern> &externs) {
<<<<<<< HEAD
    std::map<std::string, JITExtern> externs_js;
    // TODO: see if JS and non-JS can share more code.
    if (target.has_feature(Target::JavaScript)) {
    #if defined(WITH_JAVASCRIPT_V8) || defined(WITH_JAVASCRIPT_SPIDERMONKEY)
        if (cached_javascript.empty()) {
            compile_jit(target, externs);
        }

        internal_assert(!cached_javascript.empty());
        externs_js = externs;
        FindExterns find_externs(externs_js);
        lowered.accept(&find_externs);
        externs_js = filter_externs(externs_js);
    #else
        user_error << "Cannot JIT JavaScript without a JavaScript execution engine (e.g. V8) configured at compile time.\n";
    #endif
    } else {
        if (!compiled_module.argv_function()) {
            compile_jit(target, externs);
        }

        internal_assert(compiled_module.argv_function());
=======
    if (!compiled_module.argv_function()) {
        compile_jit(target, externs);
>>>>>>> 6649574b
    }

    JITFuncCallContext jit_context(jit_handlers, jit_user_context);

    // Check the type and dimensionality of the buffer
    for (size_t i = 0; i < dst.size(); i++) {
        user_assert(dst[i].dimensions() == dimensions())
            << "Can't realize Func \"" << name()
            << "\" into Buffer \"" << dst[i].name()
            << "\" because Buffer \"" << dst[i].name()
            << "\" is " << dst[i].dimensions() << "-dimensional"
            << ", but Func \"" << name()
            << "\" is " << dimensions() << "-dimensional.\n";
        user_assert(dst[i].type() == func.output_types()[i])
            << "Can't realize Func \"" << name()
            << "\" into Buffer \"" << dst[i].name()
            << "\" because Buffer \"" << dst[i].name()
            << "\" has type " << dst[i].type()
            << ", but Func \"" << name()
            << "\" has type " << func.output_types()[i] << ".\n";
    }

    // Update the address of the buffers we're realizing into
    for (size_t i = 0; i < dst.size(); i++) {
        arg_values[arg_values.size()-dst.size()+i] = dst[i].raw_buffer();
    }

    // Update the addresses of the image param args
    Internal::debug(3) << image_param_args.size() << " image param args to set\n";
    for (size_t i = 0; i < image_param_args.size(); i++) {
        Internal::debug(3) << "Updating address for image param: " << image_param_args[i].second.name() << "\n";
        Buffer b = image_param_args[i].second.get_buffer();
        user_assert(b.defined())
            << "ImageParam \"" << image_param_args[i].second.name()
            << "\" is not bound to a buffer.\n";
        buffer_t *buf = b.raw_buffer();
        arg_values[image_param_args[i].first] = buf;
        user_assert(buf->host || buf->dev)
            << "ImageParam \"" << image_param_args[i].second.name()
            << "\" is bound to Buffer " << b.name()
            << " which has NULL host and dev pointers\n";
    }

    for (size_t i = 0; i < arg_values.size(); i++) {
        Internal::debug(2) << "Arg " << i << " = " << arg_values[i] << " (" << *(void * const *)arg_values[i] << ")\n";
        internal_assert(arg_values[i])
            << "An argument to a jitted function is null\n";
    }

    // Always add a custom error handler to capture any error messages.
    // (If there is a user-set error handler, it will be called as well.)

    int exit_status = 0;
    #if defined(WITH_JAVASCRIPT_V8) || defined(WITH_JAVASCRIPT_SPIDERMONKEY)
    if (target.has_feature(Target::JavaScript)) {
        // Sanitise the name of the generated function
        string js_fn_name = name();
        for (size_t i = 0; i < js_fn_name.size(); i++) {
            if (!isalnum(js_fn_name[i])) {
                js_fn_name[i] = '_';
            }
        }

        std::vector<std::pair<Argument, const void *> > js_args;
        for (size_t i = 0; i < arg_types.size(); i++) {
            js_args.push_back(std::make_pair(arg_types[i], arg_values[i]));
        }

        Internal::debug(2) << "Calling jitted JavaScript function " << js_fn_name << "\n";
        std::vector<JITModule> extern_deps = make_externs_jit_module(target, externs_js);
        exit_status = run_javascript(target, cached_javascript, js_fn_name, js_args, externs_js, extern_deps);
        Internal::debug(2) << "Back from jitted JavaScript function. Exit status was " << exit_status << "\n";
    } else
    #endif
    {
        Internal::debug(2) << "Calling jitted function\n";
        exit_status = compiled_module.argv_function()(&(arg_values[0]));
        Internal::debug(2) << "Back from jitted function. Exit status was " << exit_status << "\n";
    }

    jit_context.finalize(exit_status);
}

void Func::infer_input_bounds(Buffer dst,
                              const std::map<std::string, JITExtern> &externs) {
<<<<<<< HEAD
  infer_input_bounds(Realization(vec<Buffer>(dst)), externs);
=======
    infer_input_bounds(Realization({dst}), externs);
>>>>>>> 6649574b
}

void Func::infer_input_bounds(Realization dst,
                              const std::map<std::string, JITExtern> &externs) {
<<<<<<< HEAD
    Target target = get_jit_target_from_environment();
=======
    if (!compiled_module.argv_function()) {
        compile_jit(get_jit_target_from_environment(), externs);
    }
>>>>>>> 6649574b

    // TODO: see if JS and non-JS can share more code.
    std::map<std::string, JITExtern> externs_js;
    if (target.has_feature(Target::JavaScript)) {
    #if WITH_JAVASCRIPT_V8
        if (cached_javascript.empty()) {
          compile_jit(target, externs);
        }

        internal_assert(!cached_javascript.empty());
        externs_js = externs;
        FindExterns find_externs(externs_js);
        lowered.accept(&find_externs);
        externs_js = filter_externs(externs_js);
    #else
        user_error << "Cannot JIT JavaScript without a JavaScript execution engine (e.g. V8) configured at compile time.\n";
    #endif
    } else {
        if (!compiled_module.argv_function()) {
          compile_jit(target, externs);
        }

        internal_assert(compiled_module.argv_function());
    }

    JITFuncCallContext jit_context(jit_handlers, jit_user_context);

    // Check the type and dimensionality of the buffer
    for (size_t i = 0; i < dst.size(); i++) {
        user_assert(dst[i].dimensions() == dimensions())
            << "Can't infer input bounds for Func \"" << name()
            << "\" using output Buffer \"" << dst[i].name()
            << "\" because Buffer \"" << dst[i].name()
            << "\" is " << dst[i].dimensions() << "-dimensional"
            << ", but Func \"" << name()
            << "\" is " << dimensions() << "-dimensional.\n";
        user_assert(dst[i].type() == func.output_types()[i])
            << "Can't infer input bounds for Func \"" << name()
            << "\" using output Buffer \"" << dst[i].name()
            << "\" because Buffer \"" << dst[i].name()
            << "\" has type " << dst[i].type()
            << ", but Func \"" << name()
            << "\" has type " << func.output_types()[i] << ".\n";
    }

    // Update the address of the buffers we're realizing into
    for (size_t i = 0; i < dst.size(); i++) {
        arg_values[arg_values.size()-dst.size()+i] = dst[i].raw_buffer();
    }

    // Update the addresses of the image param args
    Internal::debug(3) << image_param_args.size() << " image param args to set\n";
    vector<buffer_t> dummy_buffers;
    // We're going to be taking addresses of elements as we push_back,
    // so reserve enough space to avoid reallocation.
    dummy_buffers.reserve(image_param_args.size());
    for (size_t i = 0; i < image_param_args.size(); i++) {
        Internal::debug(3) << "Updating address for image param: " << image_param_args[i].second.name() << "\n";
        Buffer b = image_param_args[i].second.get_buffer();
        if (b.defined()) {
            arg_values[image_param_args[i].first] = b.raw_buffer();
        } else {
            Internal::debug(1) << "Going to infer input size for param " << image_param_args[i].second.name() << "\n";
            buffer_t buf;
            memset(&buf, 0, sizeof(buffer_t));
            dummy_buffers.push_back(buf);
            arg_values[image_param_args[i].first] = &dummy_buffers[dummy_buffers.size()-1];
        }
    }

    for (size_t i = 0; i < arg_values.size(); i++) {
        Internal::debug(2) << "Arg " << i << " = " << arg_values[i] << " (" << *(void * const *)arg_values[i] << ")\n";
        internal_assert(arg_values[i]) << "An argument to a jitted function is null.\n";
    }

    // Figure out which buffers to watch for changes
    vector<const buffer_t *> tracked_buffers;
    for (size_t i = 0; i < dummy_buffers.size(); i++) {
        tracked_buffers.push_back(&dummy_buffers[i]);
    }
    for (size_t i = 0; i < dst.size(); i++) {
        if (dst[i].host_ptr() == NULL) {
            tracked_buffers.push_back(dst[i].raw_buffer());
        }
    }
    vector<buffer_t> old_buffer(tracked_buffers.size());

    const int max_iters = 16;
    int iter = 0;

    for (iter = 0; iter < max_iters; iter++) {
        // Make a copy of the buffers we expect to be mutated
        for (size_t j = 0; j < tracked_buffers.size(); j++) {
            old_buffer[j] = *tracked_buffers[j];
        }

        int exit_status = 0;
        #if WITH_JAVASCRIPT_V8
        if (target.has_feature(Target::JavaScript)) {
            // Sanitise the name of the generated function
            string js_fn_name = name();
            for (size_t i = 0; i < js_fn_name.size(); i++) {
                if (!isalnum(js_fn_name[i])) {
                    js_fn_name[i] = '_';
                }
            }

            std::vector<std::pair<Argument, const void *> > js_args;
            for (size_t i = 0; i < arg_types.size(); i++) {
                js_args.push_back(std::make_pair(arg_types[i], arg_values[i]));
            }

            Internal::debug(2) << "Calling jitted JavaScript function " << js_fn_name << "\n";
            std::vector<JITModule> extern_deps = make_externs_jit_module(target, externs_js);
            exit_status = run_javascript(target, cached_javascript, js_fn_name, js_args, externs_js, extern_deps);
            Internal::debug(2) << "Back from jitted JavaScript function. Exit status was " << exit_status << "\n";
        } else
        #endif
        {
            Internal::debug(2) << "Calling jitted function\n";
            exit_status = compiled_module.argv_function()(&(arg_values[0]));
            Internal::debug(2) << "Back from jitted function. Exit status was " << exit_status << "\n";
        }

        jit_context.report_if_error(exit_status);

        Internal::debug(2) << "Back from jitted function\n";
        bool changed = false;

        // Check if there were any changed
        for (size_t j = 0; j < tracked_buffers.size(); j++) {
            if (memcmp(&old_buffer[j], tracked_buffers[j], sizeof(buffer_t))) {
                changed = true;
            }
        }
        if (!changed) {
            break;
        }
    }

    jit_context.finalize(0);

    user_assert(iter < max_iters)
        << "Inferring input bounds on Func \"" << name() << "\""
        << " didn't converge after " << max_iters
        << " iterations. There may be unsatisfiable constraints\n";

    // Now allocate the resulting buffers
    size_t j = 0;
    for (size_t i = 0; i < image_param_args.size(); i++) {
        Buffer b = image_param_args[i].second.get_buffer();
        if (!b.defined()) {
            buffer_t buf = dummy_buffers[j];

            Internal::debug(1) << "Inferred bounds for " << image_param_args[i].second.name() << ": ("
                               << buf.min[0] << ","
                               << buf.min[1] << ","
                               << buf.min[2] << ","
                               << buf.min[3] << ")..("
                               << buf.min[0] + buf.extent[0] << ","
                               << buf.min[1] + buf.extent[1] << ","
                               << buf.min[2] + buf.extent[2] << ","
                               << buf.min[3] + buf.extent[3] << ")\n";

            // Figure out how much memory to allocate for this buffer
            size_t min_idx = 0, max_idx = 0;
            for (int d = 0; d < 4; d++) {
                if (buf.stride[d] > 0) {
                    min_idx += buf.min[d] * buf.stride[d];
                    max_idx += (buf.min[d] + buf.extent[d] - 1) * buf.stride[d];
                } else {
                    max_idx += buf.min[d] * buf.stride[d];
                    min_idx += (buf.min[d] + buf.extent[d] - 1) * buf.stride[d];
                }
            }
            size_t total_size = (max_idx - min_idx);
            while (total_size & 0x1f) total_size++;

            // Allocate enough memory with the right dimensionality.
            Buffer buffer(image_param_args[i].second.type(), total_size,
                          buf.extent[1] > 0 ? 1 : 0,
                          buf.extent[2] > 0 ? 1 : 0,
                          buf.extent[3] > 0 ? 1 : 0);

            // Rewrite the buffer fields to match the ones returned
            for (int d = 0; d < 4; d++) {
                buffer.raw_buffer()->min[d] = buf.min[d];
                buffer.raw_buffer()->stride[d] = buf.stride[d];
                buffer.raw_buffer()->extent[d] = buf.extent[d];
            }
            j++;
            image_param_args[i].second.set_buffer(buffer);
        }
    }
}

std::vector<JITModule> Func::make_externs_jit_module(const Target &target,
                                                     std::map<std::string, JITExtern> &externs_in_out) {
    std::vector<JITModule> result;

<<<<<<< HEAD
    // Turn off JavaScript when compiling dependent Funcs so they are compiled to native.
    Target no_js_target = target;
    no_js_target.set_feature(Target::JavaScript, false);
    no_js_target.set_feature(Target::JavaScript_V8, false);
    no_js_target.set_feature(Target::JavaScript_SpiderMonkey, false);

=======
>>>>>>> 6649574b
    // Externs that are Funcs get their own JITModule. All standalone functions are
    // held in a single JITModule at the end of the list (if there are any).
    JITModule free_standing_jit_externs;
    for (std::map<std::string, JITExtern>::iterator iter = externs_in_out.begin();
         iter != externs_in_out.end();
         iter++) {
        const JITExtern &jit_extern(iter->second);
        if (iter->second.func != NULL) {
            if (!jit_extern.func->compiled_module.compiled()) {
<<<<<<< HEAD
                jit_extern.func->compile_jit(no_js_target, jit_extern.func_externs);
            }
=======
                jit_extern.func->compile_jit(target, jit_extern.func_externs);
            }
            
>>>>>>> 6649574b
            free_standing_jit_externs.add_dependency(iter->second.func->compiled_module);
            free_standing_jit_externs.add_symbol_for_export(iter->first, iter->second.func->compiled_module.entrypoint_symbol());
            iter->second.c_function = iter->second.func->compiled_module.entrypoint_symbol().address;
            iter->second.is_void_return = false;
            iter->second.ret_type = Int(32);
            std::vector<Argument> args = iter->second.func->arg_types;
            for (const Argument &arg : args) {
                 ScalarOrBufferT arg_type_info;
                 arg_type_info.is_buffer = arg.kind != Argument::InputScalar;
                 if (!arg_type_info.is_buffer) {
<<<<<<< HEAD
                   debug(0) << "Pushing scalar arg for " << iter->first << "\n";
                     arg_type_info.scalar_type = arg.type;
                 } else {
                   debug(0) << "Pushing buffer arg for " << iter->first << "\n";
=======
                     arg_type_info.scalar_type = arg.type;
>>>>>>> 6649574b
                 }
                 iter->second.arg_types.push_back(arg_type_info);
            }
            iter->second.func = NULL;
        } else {
            free_standing_jit_externs.add_extern_for_export(iter->first, jit_extern);
        }
    }
    if (free_standing_jit_externs.compiled() || !free_standing_jit_externs.exports().empty()) {
        result.push_back(free_standing_jit_externs);
    }
    return result;
}

<<<<<<< HEAD
void Func::compile_jit(const Target &target_arg,
=======
void *Func::compile_jit(const Target &target_arg,
>>>>>>> 6649574b
                        const std::map<std::string, JITExtern> &externs) {
    user_assert(defined()) << "Can't jit-compile undefined Func.\n";

    Target target(target_arg);
    target.set_feature(Target::JIT);
    target.set_feature(Target::UserContext);

    lower(target);

    // Infer arguments
    InferArguments infer_args(name());
    lowered.accept(&infer_args);

    // For jitting, we always add jit_user_context,
    // regardless of whether Target::UserContext is set.
    Expr uc_expr = Internal::Variable::make(type_of<void*>(), jit_user_context.name(), jit_user_context);
    uc_expr.accept(&infer_args);

    arg_types = infer_args.arg_types;
    arg_values = infer_args.arg_values;
    arg_types = infer_args.arg_types;

    for (int i = 0; i < func.outputs(); i++) {
        string buffer_name = name();
        if (func.outputs() > 1) {
            buffer_name = buffer_name + '.' + std::to_string(i);
        }
        Type t = func.output_types()[i];
        Argument me(buffer_name, Argument::OutputBuffer, t, dimensions());
        infer_args.arg_types.push_back(me);
        arg_types.push_back(me);
        arg_values.push_back(NULL); // A spot to put the address of this output buffer
    }
    image_param_args = infer_args.image_param_args;

    Internal::debug(2) << "Inferred argument list:\n";
    for (size_t i = 0; i < infer_args.arg_types.size(); i++) {
        Internal::debug(2) << infer_args.arg_types[i].name << ", "
                           << infer_args.arg_types[i].type << ", "
                           << infer_args.arg_types[i].is_buffer() << "\n";
    }

    // Sanitise the name of the generated function
    string n = name();
    for (size_t i = 0; i < n.size(); i++) {
        if (!isalnum(n[i])) {
            n[i] = '_';
        }
    }

    if (target.has_feature(Target::JavaScript)) {
        std::stringstream out(std::ios_base::out);
        CodeGen_JavaScript cg(out);
        cg.compile(lowered, n, infer_args.arg_types, vector<Buffer>());
        cached_javascript = out.str();
        if (debug::debug_level >= 3) {
            ofstream js_debug((name() + ".js").c_str());
            js_debug << cached_javascript;
        }
    } else {
        // Make a module.
        Module module(name(), target.with_feature(Target::JIT));
        LoweredFunc lfn(n, infer_args.arg_types, lowered, LoweredFunc::External);
        module.append(lfn);

        if (debug::debug_level >= 3) {
            compile_module_to_native(module, name() + ".bc", name() + ".s");
            compile_module_to_text(module, name() + ".stmt");
        }

        std::map<std::string, JITExtern> lowered_externs = externs;
        compiled_module = JITModule(module, lfn, make_externs_jit_module(target_arg, lowered_externs));
    }
<<<<<<< HEAD
=======

    std::map<std::string, JITExtern> lowered_externs = externs;
    compiled_module = JITModule(module, lfn, make_externs_jit_module(target_arg, lowered_externs));
    return compiled_module.main_function();
>>>>>>> 6649574b
}

void Func::test() {

    Image<int> input(7, 5);
    for (int y = 0; y < 5; y++) {
        for (int x = 0; x < 5; x++) {
            input(x, y) = x*y + 10/(y+3);
        }
    }

    Func f, g;
    Var x, y;
    f(x, y) = input(x+1, y) + input(x+1, y)*3 + 1;
    g(x, y) = f(x-1, y) + 2*f(x+1, y);

    f.compute_root();

    Image<int> result = g.realize(5, 5);

    for (int y = 0; y < 5; y++) {
        for (int x = 0; x < 5; x++) {
            int correct = (4*input(x, y)+1) + 2*(4*input(x+2, y)+1);
            if (result(x, y) != correct) {
                std::cerr << "Func test failed: f(" << x << ", " << y << ") = "
                          << result(x, y) << " instead of " << correct << "\n";
                return;
            }
        }
    }

    std::cout << "Func test passed\n";

}

EXPORT Var _("_");
EXPORT Var _0("_0"), _1("_1"), _2("_2"), _3("_3"), _4("_4"),
           _5("_5"), _6("_6"), _7("_7"), _8("_8"), _9("_9");

}<|MERGE_RESOLUTION|>--- conflicted
+++ resolved
@@ -2113,11 +2113,7 @@
 
 void Func::realize(Buffer b, const Target &target,
                    const std::map<std::string, JITExtern> &externs) {
-<<<<<<< HEAD
-  realize(Realization(vec<Buffer>(b)), target, externs);
-=======
     realize(Realization({b}), target, externs);
->>>>>>> 6649574b
 }
 
 namespace Internal {
@@ -2213,7 +2209,6 @@
 
 void Func::realize(Realization dst, const Target &target,
                    const std::map<std::string, JITExtern> &externs) {
-<<<<<<< HEAD
     std::map<std::string, JITExtern> externs_js;
     // TODO: see if JS and non-JS can share more code.
     if (target.has_feature(Target::JavaScript)) {
@@ -2236,10 +2231,6 @@
         }
 
         internal_assert(compiled_module.argv_function());
-=======
-    if (!compiled_module.argv_function()) {
-        compile_jit(target, externs);
->>>>>>> 6649574b
     }
 
     JITFuncCallContext jit_context(jit_handlers, jit_user_context);
@@ -2325,22 +2316,12 @@
 
 void Func::infer_input_bounds(Buffer dst,
                               const std::map<std::string, JITExtern> &externs) {
-<<<<<<< HEAD
-  infer_input_bounds(Realization(vec<Buffer>(dst)), externs);
-=======
     infer_input_bounds(Realization({dst}), externs);
->>>>>>> 6649574b
 }
 
 void Func::infer_input_bounds(Realization dst,
                               const std::map<std::string, JITExtern> &externs) {
-<<<<<<< HEAD
     Target target = get_jit_target_from_environment();
-=======
-    if (!compiled_module.argv_function()) {
-        compile_jit(get_jit_target_from_environment(), externs);
-    }
->>>>>>> 6649574b
 
     // TODO: see if JS and non-JS can share more code.
     std::map<std::string, JITExtern> externs_js;
@@ -2541,15 +2522,12 @@
                                                      std::map<std::string, JITExtern> &externs_in_out) {
     std::vector<JITModule> result;
 
-<<<<<<< HEAD
     // Turn off JavaScript when compiling dependent Funcs so they are compiled to native.
     Target no_js_target = target;
     no_js_target.set_feature(Target::JavaScript, false);
     no_js_target.set_feature(Target::JavaScript_V8, false);
     no_js_target.set_feature(Target::JavaScript_SpiderMonkey, false);
 
-=======
->>>>>>> 6649574b
     // Externs that are Funcs get their own JITModule. All standalone functions are
     // held in a single JITModule at the end of the list (if there are any).
     JITModule free_standing_jit_externs;
@@ -2559,14 +2537,8 @@
         const JITExtern &jit_extern(iter->second);
         if (iter->second.func != NULL) {
             if (!jit_extern.func->compiled_module.compiled()) {
-<<<<<<< HEAD
                 jit_extern.func->compile_jit(no_js_target, jit_extern.func_externs);
             }
-=======
-                jit_extern.func->compile_jit(target, jit_extern.func_externs);
-            }
-            
->>>>>>> 6649574b
             free_standing_jit_externs.add_dependency(iter->second.func->compiled_module);
             free_standing_jit_externs.add_symbol_for_export(iter->first, iter->second.func->compiled_module.entrypoint_symbol());
             iter->second.c_function = iter->second.func->compiled_module.entrypoint_symbol().address;
@@ -2577,14 +2549,10 @@
                  ScalarOrBufferT arg_type_info;
                  arg_type_info.is_buffer = arg.kind != Argument::InputScalar;
                  if (!arg_type_info.is_buffer) {
-<<<<<<< HEAD
                    debug(0) << "Pushing scalar arg for " << iter->first << "\n";
                      arg_type_info.scalar_type = arg.type;
                  } else {
                    debug(0) << "Pushing buffer arg for " << iter->first << "\n";
-=======
-                     arg_type_info.scalar_type = arg.type;
->>>>>>> 6649574b
                  }
                  iter->second.arg_types.push_back(arg_type_info);
             }
@@ -2599,11 +2567,7 @@
     return result;
 }
 
-<<<<<<< HEAD
 void Func::compile_jit(const Target &target_arg,
-=======
-void *Func::compile_jit(const Target &target_arg,
->>>>>>> 6649574b
                         const std::map<std::string, JITExtern> &externs) {
     user_assert(defined()) << "Can't jit-compile undefined Func.\n";
 
@@ -2677,13 +2641,6 @@
         std::map<std::string, JITExtern> lowered_externs = externs;
         compiled_module = JITModule(module, lfn, make_externs_jit_module(target_arg, lowered_externs));
     }
-<<<<<<< HEAD
-=======
-
-    std::map<std::string, JITExtern> lowered_externs = externs;
-    compiled_module = JITModule(module, lfn, make_externs_jit_module(target_arg, lowered_externs));
-    return compiled_module.main_function();
->>>>>>> 6649574b
 }
 
 void Func::test() {
