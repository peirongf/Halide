--- conflicted
+++ resolved
@@ -20,124 +20,7 @@
 using namespace llvm;
 
 CodeGen_Posix::CodeGen_Posix(Target t) :
-<<<<<<< HEAD
-    CodeGen(t),
-
-    // Vector types. These need an LLVMContext before they can be initialized.
-    i8x8(NULL),
-    i8x16(NULL),
-    i8x32(NULL),
-    i16x4(NULL),
-    i16x8(NULL),
-    i16x16(NULL),
-    i32x2(NULL),
-    i32x4(NULL),
-    i32x8(NULL),
-    i64x2(NULL),
-    i64x4(NULL),
-    f32x2(NULL),
-    f32x4(NULL),
-    f32x8(NULL),
-    f64x2(NULL),
-    f64x4(NULL),
-
-    // Wildcards for pattern matching
-    wild_i8x8(Variable::make(Int(8, 8), "*")),
-    wild_i16x4(Variable::make(Int(16, 4), "*")),
-    wild_i32x2(Variable::make(Int(32, 2), "*")),
-
-    wild_u8x8(Variable::make(UInt(8, 8), "*")),
-    wild_u16x4(Variable::make(UInt(16, 4), "*")),
-    wild_u32x2(Variable::make(UInt(32, 2), "*")),
-
-    wild_i8x16(Variable::make(Int(8, 16), "*")),
-    wild_i16x8(Variable::make(Int(16, 8), "*")),
-    wild_i32x4(Variable::make(Int(32, 4), "*")),
-    wild_i64x2(Variable::make(Int(64, 2), "*")),
-
-    wild_u8x16(Variable::make(UInt(8, 16), "*")),
-    wild_u16x8(Variable::make(UInt(16, 8), "*")),
-    wild_u32x4(Variable::make(UInt(32, 4), "*")),
-    wild_u64x2(Variable::make(UInt(64, 2), "*")),
-
-    wild_i8x32(Variable::make(Int(8, 32), "*")),
-    wild_i16x16(Variable::make(Int(16, 16), "*")),
-    wild_i32x8(Variable::make(Int(32, 8), "*")),
-    wild_i64x4(Variable::make(Int(64, 4), "*")),
-
-    wild_u8x32(Variable::make(UInt(8, 32), "*")),
-    wild_u16x16(Variable::make(UInt(16, 16), "*")),
-    wild_u32x8(Variable::make(UInt(32, 8), "*")),
-    wild_u64x4(Variable::make(UInt(64, 4), "*")),
-
-    wild_i32x16(Variable::make(Int(32, 16), "*")),
-    wild_i8x64(Variable::make(Int(8, 64), "*")),
-    wild_u8x64(Variable::make(UInt(8, 64), "*")),
-    wild_i16x32(Variable::make(Int(16, 32), "*")),
-    wild_u16x32(Variable::make(UInt(16, 32), "*")),
-
-    wild_f32x2(Variable::make(Float(32, 2), "*")),
-
-    wild_f32x4(Variable::make(Float(32, 4), "*")),
-    wild_f64x2(Variable::make(Float(64, 2), "*")),
-
-    wild_f32x8(Variable::make(Float(32, 8), "*")),
-    wild_f64x4(Variable::make(Float(64, 4), "*")),
-
-    wild_i32x32(Variable::make(Int(32, 32), "*")),
-    wild_i8x128(Variable::make(Int(8, 128), "*")),
-    wild_u8x128(Variable::make(UInt(8, 128), "*")),
-    wild_i16x64(Variable::make(Int(16, 64), "*")),
-    wild_u16x64(Variable::make(UInt(16, 64), "*")),
-
-    // Bounds of types
-    min_i8(Int(8).min()),
-    max_i8(Int(8).max()),
-    max_u8(UInt(8).max()),
-
-    min_i16(Int(16).min()),
-    max_i16(Int(16).max()),
-    max_u16(UInt(16).max()),
-
-    min_i32(Int(32).min()),
-    max_i32(Int(32).max()),
-    max_u32(UInt(32).max()),
-
-    min_i64(Int(64).min()),
-    max_i64(Int(64).max()),
-    max_u64(UInt(64).max()),
-
-    min_f32(Float(32).min()),
-    max_f32(Float(32).max()),
-
-    min_f64(Float(64).min()),
-    max_f64(Float(64).max()) {
-
-}
-
-void CodeGen_Posix::init_module() {
-    CodeGen::init_module();
-
-    i8x8 = VectorType::get(i8, 8);
-    i8x16 = VectorType::get(i8, 16);
-    i8x32 = VectorType::get(i8, 32);
-    i16x4 = VectorType::get(i16, 4);
-    i16x8 = VectorType::get(i16, 8);
-    i16x16 = VectorType::get(i16, 16);
-    i32x2 = VectorType::get(i32, 2);
-    i32x4 = VectorType::get(i32, 4);
-    i32x8 = VectorType::get(i32, 8);
-    i32x16 = VectorType::get(i32, 16);
-    i64x2 = VectorType::get(i64, 2);
-    i64x4 = VectorType::get(i64, 4);
-    f32x2 = VectorType::get(f32, 2);
-    f32x4 = VectorType::get(f32, 4);
-    f32x8 = VectorType::get(f32, 8);
-    f64x2 = VectorType::get(f64, 2);
-    f64x4 = VectorType::get(f64, 4);
-=======
   CodeGen_LLVM(t) {
->>>>>>> a34accb4
 }
 
 Value *CodeGen_Posix::codegen_allocation_size(const std::string &name, Type type, const std::vector<Expr> &extents) {
