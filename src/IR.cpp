#include "IR.h"
#include "IRPrinter.h"
#include "IRVisitor.h"

namespace Halide {
namespace Internal {

Expr Cast::make(Type t, Expr v) {
    internal_assert(v.defined()) << "Cast of undefined\n";
    internal_assert(t.lanes() == v.type().lanes()) << "Cast may not change vector widths\n";

    Cast *node = new Cast;
    node->type = t;
    node->value = std::move(v);
    return node;
}

Expr Add::make(Expr a, Expr b) {
    internal_assert(a.defined()) << "Add of undefined\n";
    internal_assert(b.defined()) << "Add of undefined\n";
    internal_assert(a.type() == b.type()) << "Add of mismatched types\n";

    Add *node = new Add;
    node->type = a.type();
    node->a = std::move(a);
    node->b = std::move(b);
    return node;
}

Expr Sub::make(Expr a, Expr b) {
    internal_assert(a.defined()) << "Sub of undefined\n";
    internal_assert(b.defined()) << "Sub of undefined\n";
    internal_assert(a.type() == b.type()) << "Sub of mismatched types\n";

    Sub *node = new Sub;
    node->type = a.type();
    node->a = std::move(a);
    node->b = std::move(b);
    return node;
}

Expr Mul::make(Expr a, Expr b) {
    internal_assert(a.defined()) << "Mul of undefined\n";
    internal_assert(b.defined()) << "Mul of undefined\n";
    internal_assert(a.type() == b.type()) << "Mul of mismatched types\n";

    Mul *node = new Mul;
    node->type = a.type();
    node->a = std::move(a);
    node->b = std::move(b);
    return node;
}

Expr Div::make(Expr a, Expr b) {
    internal_assert(a.defined()) << "Div of undefined\n";
    internal_assert(b.defined()) << "Div of undefined\n";
    internal_assert(a.type() == b.type()) << "Div of mismatched types\n";

    Div *node = new Div;
    node->type = a.type();
    node->a = std::move(a);
    node->b = std::move(b);
    return node;
}

Expr Mod::make(Expr a, Expr b) {
    internal_assert(a.defined()) << "Mod of undefined\n";
    internal_assert(b.defined()) << "Mod of undefined\n";
    internal_assert(a.type() == b.type()) << "Mod of mismatched types\n";

    Mod *node = new Mod;
    node->type = a.type();
    node->a = std::move(a);
    node->b = std::move(b);
    return node;
}

Expr Min::make(Expr a, Expr b) {
    internal_assert(a.defined()) << "Min of undefined\n";
    internal_assert(b.defined()) << "Min of undefined\n";
    internal_assert(a.type() == b.type()) << "Min of mismatched types\n";

    Min *node = new Min;
    node->type = a.type();
    node->a = std::move(a);
    node->b = std::move(b);
    return node;
}

Expr Max::make(Expr a, Expr b) {
    internal_assert(a.defined()) << "Max of undefined\n";
    internal_assert(b.defined()) << "Max of undefined\n";
    internal_assert(a.type() == b.type()) << "Max of mismatched types\n";

    Max *node = new Max;
    node->type = a.type();
    node->a = std::move(a);
    node->b = std::move(b);
    return node;
}

Expr EQ::make(Expr a, Expr b) {
    internal_assert(a.defined()) << "EQ of undefined\n";
    internal_assert(b.defined()) << "EQ of undefined\n";
    internal_assert(a.type() == b.type()) << "EQ of mismatched types\n";

    EQ *node = new EQ;
    node->type = Bool(a.type().lanes());
    node->a = std::move(a);
    node->b = std::move(b);
    return node;
}

Expr NE::make(Expr a, Expr b) {
    internal_assert(a.defined()) << "NE of undefined\n";
    internal_assert(b.defined()) << "NE of undefined\n";
    internal_assert(a.type() == b.type()) << "NE of mismatched types\n";

    NE *node = new NE;
    node->type = Bool(a.type().lanes());
    node->a = std::move(a);
    node->b = std::move(b);
    return node;
}

Expr LT::make(Expr a, Expr b) {
    internal_assert(a.defined()) << "LT of undefined\n";
    internal_assert(b.defined()) << "LT of undefined\n";
    internal_assert(a.type() == b.type()) << "LT of mismatched types\n";

    LT *node = new LT;
    node->type = Bool(a.type().lanes());
    node->a = std::move(a);
    node->b = std::move(b);
    return node;
}


Expr LE::make(Expr a, Expr b) {
    internal_assert(a.defined()) << "LE of undefined\n";
    internal_assert(b.defined()) << "LE of undefined\n";
    internal_assert(a.type() == b.type()) << "LE of mismatched types\n";

    LE *node = new LE;
    node->type = Bool(a.type().lanes());
    node->a = std::move(a);
    node->b = std::move(b);
    return node;
}

Expr GT::make(Expr a, Expr b) {
    internal_assert(a.defined()) << "GT of undefined\n";
    internal_assert(b.defined()) << "GT of undefined\n";
    internal_assert(a.type() == b.type()) << "GT of mismatched types\n";

    GT *node = new GT;
    node->type = Bool(a.type().lanes());
    node->a = std::move(a);
    node->b = std::move(b);
    return node;
}


Expr GE::make(Expr a, Expr b) {
    internal_assert(a.defined()) << "GE of undefined\n";
    internal_assert(b.defined()) << "GE of undefined\n";
    internal_assert(a.type() == b.type()) << "GE of mismatched types\n";

    GE *node = new GE;
    node->type = Bool(a.type().lanes());
    node->a = std::move(a);
    node->b = std::move(b);
    return node;
}

Expr And::make(Expr a, Expr b) {
    internal_assert(a.defined()) << "And of undefined\n";
    internal_assert(b.defined()) << "And of undefined\n";
    internal_assert(a.type().is_bool()) << "lhs of And is not a bool\n";
    internal_assert(b.type().is_bool()) << "rhs of And is not a bool\n";
    internal_assert(a.type() == b.type()) << "And of mismatched types\n";

    And *node = new And;
    node->type = Bool(a.type().lanes());
    node->a = std::move(a);
    node->b = std::move(b);
    return node;
}

Expr Or::make(Expr a, Expr b) {
    internal_assert(a.defined()) << "Or of undefined\n";
    internal_assert(b.defined()) << "Or of undefined\n";
    internal_assert(a.type().is_bool()) << "lhs of Or is not a bool\n";
    internal_assert(b.type().is_bool()) << "rhs of Or is not a bool\n";
    internal_assert(a.type() == b.type()) << "Or of mismatched types\n";

    Or *node = new Or;
    node->type = Bool(a.type().lanes());
    node->a = std::move(a);
    node->b = std::move(b);
    return node;
}

Expr Not::make(Expr a) {
    internal_assert(a.defined()) << "Not of undefined\n";
    internal_assert(a.type().is_bool()) << "argument of Not is not a bool\n";

    Not *node = new Not;
    node->type = Bool(a.type().lanes());
    node->a = std::move(a);
    return node;
}

Expr Select::make(Expr condition, Expr true_value, Expr false_value) {
    internal_assert(condition.defined()) << "Select of undefined\n";
    internal_assert(true_value.defined()) << "Select of undefined\n";
    internal_assert(false_value.defined()) << "Select of undefined\n";
    internal_assert(condition.type().is_bool()) << "First argument to Select is not a bool: " << condition.type() << "\n";
    internal_assert(false_value.type() == true_value.type()) << "Select of mismatched types\n";
    internal_assert(condition.type().is_scalar() ||
                    condition.type().lanes() == true_value.type().lanes())
        << "In Select, vector lanes of condition must either be 1, or equal to vector lanes of arguments\n";

    Select *node = new Select;
    node->type = true_value.type();
    node->condition = std::move(condition);
    node->true_value = std::move(true_value);
    node->false_value = std::move(false_value);
    return node;
}

Expr Load::make(Type type, const std::string &name, Expr index, Buffer<> image, Parameter param, Expr predicate) {
    internal_assert(predicate.defined()) << "Load with undefined predicate\n";
    internal_assert(index.defined()) << "Load of undefined\n";
    internal_assert(type.lanes() == index.type().lanes()) << "Vector lanes of Load must match vector lanes of index\n";
    internal_assert(type.lanes() == predicate.type().lanes())
        << "Vector lanes of Load must match vector lanes of predicate\n";

    Load *node = new Load;
    node->type = type;
    node->name = name;
    node->predicate = std::move(predicate);
    node->index = std::move(index);
    node->image = std::move(image);
    node->param = std::move(param);
    return node;
}

Expr Ramp::make(Expr base, Expr stride, int lanes) {
    internal_assert(base.defined()) << "Ramp of undefined\n";
    internal_assert(stride.defined()) << "Ramp of undefined\n";
    internal_assert(base.type().is_scalar()) << "Ramp with vector base\n";
    internal_assert(stride.type().is_scalar()) << "Ramp with vector stride\n";
    internal_assert(lanes > 1) << "Ramp of lanes <= 1\n";
    internal_assert(stride.type() == base.type()) << "Ramp of mismatched types\n";

    Ramp *node = new Ramp;
    node->type = base.type().with_lanes(lanes);
    node->base = std::move(base);
    node->stride = std::move(stride);
    node->lanes = std::move(lanes);
    return node;
}

Expr Broadcast::make(Expr value, int lanes) {
    internal_assert(value.defined()) << "Broadcast of undefined\n";
    internal_assert(value.type().is_scalar()) << "Broadcast of vector\n";
    internal_assert(lanes != 1) << "Broadcast of lanes 1\n";

    Broadcast *node = new Broadcast;
    node->type = value.type().with_lanes(lanes);
    node->value = std::move(value);
    node->lanes = lanes;
    return node;
}

Expr Let::make(const std::string &name, Expr value, Expr body) {
    internal_assert(value.defined()) << "Let of undefined\n";
    internal_assert(body.defined()) << "Let of undefined\n";

    Let *node = new Let;
    node->type = body.type();
    node->name = name;
    node->value = std::move(value);
    node->body = std::move(body);
    return node;
}

Stmt LetStmt::make(const std::string &name, Expr value, Stmt body) {
    internal_assert(value.defined()) << "Let of undefined\n";
    internal_assert(body.defined()) << "Let of undefined\n";

    LetStmt *node = new LetStmt;
    node->name = name;
    node->value = std::move(value);
    node->body = std::move(body);
    return node;
}

Stmt AssertStmt::make(Expr condition, Expr message) {
    internal_assert(condition.defined()) << "AssertStmt of undefined\n";
    internal_assert(message.type() == Int(32)) << "AssertStmt message must be an int:" << message << "\n";

    AssertStmt *node = new AssertStmt;
    node->condition = std::move(condition);
    node->message = std::move(message);
    return node;
}

Stmt ProducerConsumer::make(const std::string &name, bool is_producer, Stmt body) {
    internal_assert(body.defined()) << "ProducerConsumer of undefined\n";

    ProducerConsumer *node = new ProducerConsumer;
    node->name = name;
    node->is_producer = is_producer;
    node->body = std::move(body);
    return node;
}

Stmt ProducerConsumer::make_produce(const std::string &name, Stmt body) {
    return ProducerConsumer::make(name, true, std::move(body));
}

Stmt ProducerConsumer::make_consume(const std::string &name, Stmt body) {
    return ProducerConsumer::make(name, false, std::move(body));
}

Stmt For::make(const std::string &name, Expr min, Expr extent, ForType for_type, DeviceAPI device_api, Stmt body) {
    internal_assert(min.defined()) << "For of undefined\n";
    internal_assert(extent.defined()) << "For of undefined\n";
    internal_assert(min.type().is_scalar()) << "For with vector min\n";
    internal_assert(extent.type().is_scalar()) << "For with vector extent\n";
    internal_assert(body.defined()) << "For of undefined\n";

    For *node = new For;
    node->name = name;
    node->min = std::move(min);
    node->extent = std::move(extent);
    node->for_type = for_type;
    node->device_api = device_api;
    node->body = std::move(body);
    return node;
}

<<<<<<< HEAD
Stmt Acquire::make(const Expr &semaphore, const Stmt &body) {
    internal_assert(semaphore.defined()) << "Acquire with undefined semaphore\n";
    internal_assert(body.defined()) << "Acquire with undefined body\n";

    Acquire *node = new Acquire;
    node->semaphore = semaphore;
    node->body = body;
    return node;
}

Stmt Store::make(const std::string &name, const Expr &value, const Expr &index, Parameter param, const Expr &predicate) {
=======
Stmt Store::make(const std::string &name, Expr value, Expr index, Parameter param, Expr predicate) {
>>>>>>> 8af4001c
    internal_assert(predicate.defined()) << "Store with undefined predicate\n";
    internal_assert(value.defined()) << "Store of undefined\n";
    internal_assert(index.defined()) << "Store of undefined\n";
    internal_assert(value.type().lanes() == index.type().lanes()) << "Vector lanes of Store must match vector lanes of index\n";
    internal_assert(value.type().lanes() == predicate.type().lanes())
        << "Vector lanes of Store must match vector lanes of predicate\n";

    Store *node = new Store;
    node->name = name;
    node->predicate = std::move(predicate);
    node->value = std::move(value);
    node->index = std::move(index);
    node->param = std::move(param);
    return node;
}

Stmt Provide::make(const std::string &name, const std::vector<Expr> &values, const std::vector<Expr> &args) {
    internal_assert(!values.empty()) << "Provide of no values\n";
    for (size_t i = 0; i < values.size(); i++) {
        internal_assert(values[i].defined()) << "Provide of undefined value\n";
    }
    for (size_t i = 0; i < args.size(); i++) {
        internal_assert(args[i].defined()) << "Provide to undefined location\n";
    }

    Provide *node = new Provide;
    node->name = name;
    node->values = values;
    node->args = args;
    return node;
}

Stmt Allocate::make(const std::string &name, Type type, const std::vector<Expr> &extents,
                    Expr condition, Stmt body,
                    Expr new_expr, const std::string &free_function) {
    for (size_t i = 0; i < extents.size(); i++) {
        internal_assert(extents[i].defined()) << "Allocate of undefined extent\n";
        internal_assert(extents[i].type().is_scalar() == 1) << "Allocate of vector extent\n";
    }
    internal_assert(body.defined()) << "Allocate of undefined\n";
    internal_assert(condition.defined()) << "Allocate with undefined condition\n";
    internal_assert(condition.type().is_bool()) << "Allocate condition is not boolean\n";

    Allocate *node = new Allocate;
    node->name = name;
    node->type = type;
    node->extents = extents;
    node->new_expr = std::move(new_expr);
    node->free_function = free_function;
    node->condition = std::move(condition);
    node->body = std::move(body);
    return node;
}

int32_t Allocate::constant_allocation_size(const std::vector<Expr> &extents, const std::string &name) {
    int64_t result = 1;

    for (size_t i = 0; i < extents.size(); i++) {
        if (const IntImm *int_size = extents[i].as<IntImm>()) {
            // Check if the individual dimension is > 2^31 - 1. Not
            // currently necessary because it's an int32_t, which is
            // always smaller than 2^31 - 1. If we ever upgrade the
            // type of IntImm but not the maximum allocation size, we
            // should re-enable this.
            /*
            if ((int64_t)int_size->value > (((int64_t)(1)<<31) - 1)) {
                user_error
                    << "Dimension " << i << " for allocation " << name << " has size " <<
                    int_size->value << " which is greater than 2^31 - 1.";
            }
            */
            result *= int_size->value;
            if (result > (static_cast<int64_t>(1)<<31) - 1) {
                user_error
                    << "Total size for allocation " << name
                    << " is constant but exceeds 2^31 - 1.\n";
            }
        } else {
            return 0;
        }
    }

    return static_cast<int32_t>(result);
}

int32_t Allocate::constant_allocation_size() const {
    return Allocate::constant_allocation_size(extents, name);
}

Stmt Free::make(const std::string &name) {
    Free *node = new Free;
    node->name = name;
    return node;
}

Stmt Realize::make(const std::string &name, const std::vector<Type> &types, const Region &bounds, Expr condition, Stmt body) {
    for (size_t i = 0; i < bounds.size(); i++) {
        internal_assert(bounds[i].min.defined()) << "Realize of undefined\n";
        internal_assert(bounds[i].extent.defined()) << "Realize of undefined\n";
        internal_assert(bounds[i].min.type().is_scalar()) << "Realize of vector size\n";
        internal_assert(bounds[i].extent.type().is_scalar()) << "Realize of vector size\n";
    }
    internal_assert(body.defined()) << "Realize of undefined\n";
    internal_assert(!types.empty()) << "Realize has empty type\n";
    internal_assert(condition.defined()) << "Realize with undefined condition\n";
    internal_assert(condition.type().is_bool()) << "Realize condition is not boolean\n";

    Realize *node = new Realize;
    node->name = name;
    node->types = types;
    node->bounds = bounds;
    node->condition = std::move(condition);
    node->body = std::move(body);
    return node;
}

Stmt Prefetch::make(const std::string &name, const std::vector<Type> &types, const Region &bounds, Parameter param) {
    for (size_t i = 0; i < bounds.size(); i++) {
        internal_assert(bounds[i].min.defined()) << "Prefetch of undefined\n";
        internal_assert(bounds[i].extent.defined()) << "Prefetch of undefined\n";
        internal_assert(bounds[i].min.type().is_scalar()) << "Prefetch of vector size\n";
        internal_assert(bounds[i].extent.type().is_scalar()) << "Prefetch of vector size\n";
    }
    internal_assert(!types.empty()) << "Prefetch has empty type\n";

    Prefetch *node = new Prefetch;
    node->name = name;
    node->types = types;
    node->bounds = bounds;
    node->param = std::move(param);
    return node;
}

Stmt Block::make(Stmt first, Stmt rest) {
    internal_assert(first.defined()) << "Block of undefined\n";
    internal_assert(rest.defined()) << "Block of undefined\n";

    Block *node = new Block;

    if (const Block *b = first.as<Block>()) {
        // Use a canonical block nesting order
        node->first = b->first;
        node->rest  = Block::make(b->rest, std::move(rest));
    } else {
        node->first = std::move(first);
        node->rest = std::move(rest);
    }

    return node;
}

Stmt Block::make(const std::vector<Stmt> &stmts) {
    if (stmts.empty()) {
        return Stmt();
    }
    Stmt result = stmts.back();
    for (size_t i = stmts.size()-1; i > 0; i--) {
        result = Block::make(stmts[i-1], result);
    }
    return result;
}

<<<<<<< HEAD
Stmt Fork::make(const Stmt &first, const Stmt &rest) {
    internal_assert(first.defined()) << "Fork of undefined\n";
    internal_assert(rest.defined()) << "Fork of undefined\n";

    Fork *node = new Fork;

    if (const Fork *b = first.as<Fork>()) {
        // Use a canonical fork nesting order
        node->first = b->first;
        node->rest  = Fork::make(b->rest, rest);
    } else {
        node->first = first;
        node->rest = rest;
    }

    return node;
}


Stmt IfThenElse::make(const Expr &condition, const Stmt &then_case, const Stmt &else_case) {
=======
Stmt IfThenElse::make(Expr condition, Stmt then_case, Stmt else_case) {
>>>>>>> 8af4001c
    internal_assert(condition.defined() && then_case.defined()) << "IfThenElse of undefined\n";
    // else_case may be null.

    IfThenElse *node = new IfThenElse;
    node->condition = std::move(condition);
    node->then_case = std::move(then_case);
    node->else_case = std::move(else_case);
    return node;
}

Stmt Evaluate::make(Expr v) {
    internal_assert(v.defined()) << "Evaluate of undefined\n";

    Evaluate *node = new Evaluate;
    node->value = std::move(v);
    return node;
}

Expr Call::make(Function func, const std::vector<Expr> &args, int idx) {
    internal_assert(idx >= 0 &&
                    idx < func.outputs())
        << "Value index out of range in call to halide function\n";
    internal_assert(func.has_pure_definition() || func.has_extern_definition())
        << "Call to undefined halide function\n";
    return make(func.output_types()[(size_t)idx], func.name(), args, Halide,
                func.get_contents(), idx, Buffer<>(), Parameter());
}

Expr Call::make(Type type, const std::string &name, const std::vector<Expr> &args, CallType call_type,
                IntrusivePtr<FunctionContents> func, int value_index,
                Buffer<> image, Parameter param) {
    if (name == Call::prefetch && call_type == Call::Intrinsic) {
        internal_assert(args.size() % 2 == 0)
            << "Number of args to a prefetch call should be even: {base, offset, extent0, min0, ...}\n";
    }
    for (size_t i = 0; i < args.size(); i++) {
        internal_assert(args[i].defined()) << "Call of undefined\n";
    }
    if (call_type == Halide) {
        for (size_t i = 0; i < args.size(); i++) {
            internal_assert(args[i].type() == Int(32))
            << "Args to call to halide function must be type Int(32)\n";
        }
    } else if (call_type == Image) {
        internal_assert((param.defined() || image.defined()))
            << "Call node to undefined image\n";
        for (size_t i = 0; i < args.size(); i++) {
            internal_assert(args[i].type() == Int(32))
                << "Args to load from image must be type Int(32)\n";
        }
    }

    Call *node = new Call;
    node->type = type;
    node->name = name;
    node->args = args;
    node->call_type = call_type;
    node->func = std::move(func);
    node->value_index = value_index;
    node->image = std::move(image);
    node->param = std::move(param);
    return node;
}

Expr Variable::make(Type type, const std::string &name, Buffer<> image, Parameter param, ReductionDomain reduction_domain) {
    internal_assert(!name.empty());
    Variable *node = new Variable;
    node->type = type;
    node->name = name;
    node->image = std::move(image);
    node->param = std::move(param);
    node->reduction_domain = std::move(reduction_domain);
    return node;
}

Expr Shuffle::make(const std::vector<Expr> &vectors,
                   const std::vector<int> &indices) {
    internal_assert(!vectors.empty()) << "Shuffle of zero vectors.\n";
    internal_assert(!indices.empty()) << "Shufle with zero indices.\n";
    Type element_ty = vectors.front().type().element_of();
    int input_lanes = 0;
    for (Expr i : vectors) {
        internal_assert(i.type().element_of() == element_ty) << "Shuffle of vectors of mismatched types.\n";
        input_lanes += i.type().lanes();
    }
    for (int i : indices) {
        internal_assert(0 <= i && i < input_lanes) << "Shuffle vector index out of range: " << i << "\n";
    }

    Shuffle *node = new Shuffle;
    node->type = element_ty.with_lanes((int)indices.size());
    node->vectors = vectors;
    node->indices = indices;
    return node;
}

Expr Shuffle::make_interleave(const std::vector<Expr> &vectors) {
    internal_assert(!vectors.empty()) << "Interleave of zero vectors.\n";

    if (vectors.size() == 1) {
        return vectors.front();
    }

    int lanes = vectors.front().type().lanes();

    for (Expr i : vectors) {
        internal_assert(i.type().lanes() == lanes)
            << "Interleave of vectors with different sizes.\n";
    }

    std::vector<int> indices;
    for (int i = 0; i < lanes; i++) {
        for (int j = 0; j < (int)vectors.size(); j++) {
            indices.push_back(j * lanes + i);
        }
    }

    return make(vectors, indices);
}

Expr Shuffle::make_concat(const std::vector<Expr> &vectors) {
    internal_assert(!vectors.empty()) << "Concat of zero vectors.\n";

    if (vectors.size() == 1) {
        return vectors.front();
    }

    std::vector<int> indices;
    int lane = 0;
    for (int i = 0; i < (int)vectors.size(); i++) {
        for (int j = 0; j < vectors[i].type().lanes(); j++) {
            indices.push_back(lane++);
        }
    }

    return make(vectors, indices);
}

Expr Shuffle::make_slice(Expr vector, int begin, int stride, int size) {
    if (begin == 0 && size == vector.type().lanes() && stride == 1) {
        return vector;
    }

    std::vector<int> indices;
    for (int i = 0; i < size; i++) {
        indices.push_back(begin + i * stride);
    }

    return make({std::move(vector)}, indices);
}

Expr Shuffle::make_extract_element(Expr vector, int i) {
    return make_slice(std::move(vector), i, 1, 1);
}

bool Shuffle::is_interleave() const {
    int lanes = vectors.front().type().lanes();

    // Don't consider concat of scalars as an interleave.
    if (lanes == 1) {
        return false;
    }

    for (Expr i : vectors) {
        if (i.type().lanes() != lanes) {
            return false;
        }
    }

    // Require that we are a complete interleaving.
    if (lanes * vectors.size() != indices.size()) {
        return false;
    }

    for (int i = 0; i < (int)vectors.size(); i++) {
        for (int j = 0; j < lanes; j++) {
            if (indices[j * (int)vectors.size() + i] != i * lanes + j) {
                return false;
            }
        }
    }

    return true;
}

namespace {

// Helper function to determine if a sequence of indices is a
// contiguous ramp.
bool is_ramp(const std::vector<int> &indices, int stride = 1) {
    for (size_t i = 0; i + 1 < indices.size(); i++) {
        if (indices[i + 1] != indices[i] + stride) {
            return false;
        }
    }
    return true;
}

}  // namespace

bool Shuffle::is_concat() const {
    size_t input_lanes = 0;
    for (Expr i : vectors ) {
        input_lanes += i.type().lanes();
    }

    // A concat is a ramp where the output has the same number of
    // lanes as the input.
    return indices.size() == input_lanes && is_ramp(indices);
}

bool Shuffle::is_slice() const {
    size_t input_lanes = 0;
    for (Expr i : vectors ) {
        input_lanes += i.type().lanes();
    }

    // A slice is a ramp where the output does not contain all of the
    // lanes of the input.
    return indices.size() < input_lanes && is_ramp(indices, slice_stride());
}

bool Shuffle::is_extract_element() const {
    return indices.size() == 1;
}


template<> void ExprNode<IntImm>::accept(IRVisitor *v) const { v->visit((const IntImm *)this); }
template<> void ExprNode<UIntImm>::accept(IRVisitor *v) const { v->visit((const UIntImm *)this); }
template<> void ExprNode<FloatImm>::accept(IRVisitor *v) const { v->visit((const FloatImm *)this); }
template<> void ExprNode<StringImm>::accept(IRVisitor *v) const { v->visit((const StringImm *)this); }
template<> void ExprNode<Cast>::accept(IRVisitor *v) const { v->visit((const Cast *)this); }
template<> void ExprNode<Variable>::accept(IRVisitor *v) const { v->visit((const Variable *)this); }
template<> void ExprNode<Add>::accept(IRVisitor *v) const { v->visit((const Add *)this); }
template<> void ExprNode<Sub>::accept(IRVisitor *v) const { v->visit((const Sub *)this); }
template<> void ExprNode<Mul>::accept(IRVisitor *v) const { v->visit((const Mul *)this); }
template<> void ExprNode<Div>::accept(IRVisitor *v) const { v->visit((const Div *)this); }
template<> void ExprNode<Mod>::accept(IRVisitor *v) const { v->visit((const Mod *)this); }
template<> void ExprNode<Min>::accept(IRVisitor *v) const { v->visit((const Min *)this); }
template<> void ExprNode<Max>::accept(IRVisitor *v) const { v->visit((const Max *)this); }
template<> void ExprNode<EQ>::accept(IRVisitor *v) const { v->visit((const EQ *)this); }
template<> void ExprNode<NE>::accept(IRVisitor *v) const { v->visit((const NE *)this); }
template<> void ExprNode<LT>::accept(IRVisitor *v) const { v->visit((const LT *)this); }
template<> void ExprNode<LE>::accept(IRVisitor *v) const { v->visit((const LE *)this); }
template<> void ExprNode<GT>::accept(IRVisitor *v) const { v->visit((const GT *)this); }
template<> void ExprNode<GE>::accept(IRVisitor *v) const { v->visit((const GE *)this); }
template<> void ExprNode<And>::accept(IRVisitor *v) const { v->visit((const And *)this); }
template<> void ExprNode<Or>::accept(IRVisitor *v) const { v->visit((const Or *)this); }
template<> void ExprNode<Not>::accept(IRVisitor *v) const { v->visit((const Not *)this); }
template<> void ExprNode<Select>::accept(IRVisitor *v) const { v->visit((const Select *)this); }
template<> void ExprNode<Load>::accept(IRVisitor *v) const { v->visit((const Load *)this); }
template<> void ExprNode<Ramp>::accept(IRVisitor *v) const { v->visit((const Ramp *)this); }
template<> void ExprNode<Broadcast>::accept(IRVisitor *v) const { v->visit((const Broadcast *)this); }
template<> void ExprNode<Call>::accept(IRVisitor *v) const { v->visit((const Call *)this); }
template<> void ExprNode<Shuffle>::accept(IRVisitor *v) const { v->visit((const Shuffle *)this); }
template<> void ExprNode<Let>::accept(IRVisitor *v) const { v->visit((const Let *)this); }
template<> void StmtNode<LetStmt>::accept(IRVisitor *v) const { v->visit((const LetStmt *)this); }
template<> void StmtNode<AssertStmt>::accept(IRVisitor *v) const { v->visit((const AssertStmt *)this); }
template<> void StmtNode<ProducerConsumer>::accept(IRVisitor *v) const { v->visit((const ProducerConsumer *)this); }
template<> void StmtNode<For>::accept(IRVisitor *v) const { v->visit((const For *)this); }
template<> void StmtNode<Acquire>::accept(IRVisitor *v) const { v->visit((const Acquire *)this); }
template<> void StmtNode<Store>::accept(IRVisitor *v) const { v->visit((const Store *)this); }
template<> void StmtNode<Provide>::accept(IRVisitor *v) const { v->visit((const Provide *)this); }
template<> void StmtNode<Allocate>::accept(IRVisitor *v) const { v->visit((const Allocate *)this); }
template<> void StmtNode<Free>::accept(IRVisitor *v) const { v->visit((const Free *)this); }
template<> void StmtNode<Realize>::accept(IRVisitor *v) const { v->visit((const Realize *)this); }
template<> void StmtNode<Block>::accept(IRVisitor *v) const { v->visit((const Block *)this); }
template<> void StmtNode<Fork>::accept(IRVisitor *v) const { v->visit((const Fork *)this); }
template<> void StmtNode<IfThenElse>::accept(IRVisitor *v) const { v->visit((const IfThenElse *)this); }
template<> void StmtNode<Evaluate>::accept(IRVisitor *v) const { v->visit((const Evaluate *)this); }
template<> void StmtNode<Prefetch>::accept(IRVisitor *v) const { v->visit((const Prefetch *)this); }

Call::ConstString Call::debug_to_file = "debug_to_file";
Call::ConstString Call::reinterpret = "reinterpret";
Call::ConstString Call::bitwise_and = "bitwise_and";
Call::ConstString Call::bitwise_not = "bitwise_not";
Call::ConstString Call::bitwise_xor = "bitwise_xor";
Call::ConstString Call::bitwise_or = "bitwise_or";
Call::ConstString Call::shift_left = "shift_left";
Call::ConstString Call::shift_right = "shift_right";
Call::ConstString Call::abs = "abs";
Call::ConstString Call::absd = "absd";
Call::ConstString Call::lerp = "lerp";
Call::ConstString Call::random = "random";
Call::ConstString Call::popcount = "popcount";
Call::ConstString Call::count_leading_zeros = "count_leading_zeros";
Call::ConstString Call::count_trailing_zeros = "count_trailing_zeros";
Call::ConstString Call::undef = "undef";
Call::ConstString Call::return_second = "return_second";
Call::ConstString Call::if_then_else = "if_then_else";
Call::ConstString Call::glsl_texture_load = "glsl_texture_load";
Call::ConstString Call::glsl_texture_store = "glsl_texture_store";
Call::ConstString Call::glsl_varying = "glsl_varying";
Call::ConstString Call::image_load = "image_load";
Call::ConstString Call::image_store = "image_store";
Call::ConstString Call::make_struct = "make_struct";
Call::ConstString Call::stringify = "stringify";
Call::ConstString Call::memoize_expr = "memoize_expr";
Call::ConstString Call::alloca = "alloca";
Call::ConstString Call::likely = "likely";
Call::ConstString Call::likely_if_innermost = "likely_if_innermost";
Call::ConstString Call::register_destructor = "register_destructor";
Call::ConstString Call::div_round_to_zero = "div_round_to_zero";
Call::ConstString Call::mod_round_to_zero = "mod_round_to_zero";
Call::ConstString Call::call_cached_indirect_function = "call_cached_indirect_function";
Call::ConstString Call::prefetch = "prefetch";
Call::ConstString Call::signed_integer_overflow = "signed_integer_overflow";
Call::ConstString Call::indeterminate_expression = "indeterminate_expression";
Call::ConstString Call::bool_to_mask = "bool_to_mask";
Call::ConstString Call::cast_mask = "cast_mask";
Call::ConstString Call::select_mask = "select_mask";
Call::ConstString Call::extract_mask_element = "extract_mask_element";
Call::ConstString Call::size_of_halide_buffer_t = "size_of_halide_buffer_t";

Call::ConstString Call::buffer_get_min = "_halide_buffer_get_min";
Call::ConstString Call::buffer_get_extent = "_halide_buffer_get_extent";
Call::ConstString Call::buffer_get_stride = "_halide_buffer_get_stride";
Call::ConstString Call::buffer_get_max = "_halide_buffer_get_max";
Call::ConstString Call::buffer_get_host = "_halide_buffer_get_host";
Call::ConstString Call::buffer_get_device = "_halide_buffer_get_device";
Call::ConstString Call::buffer_get_device_interface = "_halide_buffer_get_device_interface";
Call::ConstString Call::buffer_get_shape = "_halide_buffer_get_shape";
Call::ConstString Call::buffer_get_host_dirty = "_halide_buffer_get_host_dirty";
Call::ConstString Call::buffer_get_device_dirty = "_halide_buffer_get_device_dirty";
Call::ConstString Call::buffer_get_type_code = "_halide_buffer_get_type_code";
Call::ConstString Call::buffer_get_type_bits = "_halide_buffer_get_type_bits";
Call::ConstString Call::buffer_get_type_lanes = "_halide_buffer_get_type_lanes";
Call::ConstString Call::buffer_set_host_dirty = "_halide_buffer_set_host_dirty";
Call::ConstString Call::buffer_set_device_dirty = "_halide_buffer_set_device_dirty";
Call::ConstString Call::buffer_is_bounds_query = "_halide_buffer_is_bounds_query";
Call::ConstString Call::buffer_init = "_halide_buffer_init";
Call::ConstString Call::buffer_init_from_buffer = "_halide_buffer_init_from_buffer";
Call::ConstString Call::buffer_crop = "_halide_buffer_crop";
Call::ConstString Call::trace = "halide_trace_helper";

}
}<|MERGE_RESOLUTION|>--- conflicted
+++ resolved
@@ -342,21 +342,17 @@
     return node;
 }
 
-<<<<<<< HEAD
-Stmt Acquire::make(const Expr &semaphore, const Stmt &body) {
+Stmt Acquire::make(Expr semaphore, Stmt body) {
     internal_assert(semaphore.defined()) << "Acquire with undefined semaphore\n";
     internal_assert(body.defined()) << "Acquire with undefined body\n";
 
     Acquire *node = new Acquire;
-    node->semaphore = semaphore;
-    node->body = body;
-    return node;
-}
-
-Stmt Store::make(const std::string &name, const Expr &value, const Expr &index, Parameter param, const Expr &predicate) {
-=======
+    node->semaphore = std::move(semaphore);
+    node->body = std::move(body);
+    return node;
+}
+
 Stmt Store::make(const std::string &name, Expr value, Expr index, Parameter param, Expr predicate) {
->>>>>>> 8af4001c
     internal_assert(predicate.defined()) << "Store with undefined predicate\n";
     internal_assert(value.defined()) << "Store of undefined\n";
     internal_assert(index.defined()) << "Store of undefined\n";
@@ -519,8 +515,7 @@
     return result;
 }
 
-<<<<<<< HEAD
-Stmt Fork::make(const Stmt &first, const Stmt &rest) {
+Stmt Fork::make(Stmt first, Stmt rest) {
     internal_assert(first.defined()) << "Fork of undefined\n";
     internal_assert(rest.defined()) << "Fork of undefined\n";
 
@@ -529,20 +524,17 @@
     if (const Fork *b = first.as<Fork>()) {
         // Use a canonical fork nesting order
         node->first = b->first;
-        node->rest  = Fork::make(b->rest, rest);
+        node->rest  = Fork::make(b->rest, std::move(rest));
     } else {
-        node->first = first;
-        node->rest = rest;
-    }
-
-    return node;
-}
-
-
-Stmt IfThenElse::make(const Expr &condition, const Stmt &then_case, const Stmt &else_case) {
-=======
+        node->first = std::move(first);
+        node->rest = std::move(rest);
+    }
+
+    return node;
+}
+
+
 Stmt IfThenElse::make(Expr condition, Stmt then_case, Stmt else_case) {
->>>>>>> 8af4001c
     internal_assert(condition.defined() && then_case.defined()) << "IfThenElse of undefined\n";
     // else_case may be null.
 
