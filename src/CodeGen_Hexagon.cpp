#include <iostream>
#include <sstream>

#include "CodeGen_Hexagon.h"
#include "IROperator.h"
#include "IRMatch.h"
#include "IREquality.h"
#include "Debug.h"
#include "Util.h"
#include "Simplify.h"
#include "IntegerDivisionTable.h"
#include "IRPrinter.h"
#include "LLVM_Headers.h"

// Native client llvm relies on global flags to control sandboxing on
// arm, because they expect you to be coming from the command line.
#ifdef WITH_NATIVE_CLIENT
#if LLVM_VERSION < 34
#include <llvm/Support/CommandLine.h>
namespace llvm {
extern cl::opt<bool> FlagSfiData,
    FlagSfiLoad,
    FlagSfiStore,
    FlagSfiStack,
    FlagSfiBranch,
    FlagSfiDisableCP,
    FlagSfiZeroMask;
}
extern llvm::cl::opt<bool> ReserveR9;
#endif
#endif

#define HEXAGON_SINGLE_MODE_VECTOR_SIZE 64
#define HEXAGON_SINGLE_MODE_VECTOR_SIZE_IN_BITS 64 * 8
#define CPICK(c128, c64) (B128 ? c128 : c64)
#define WPICK(w128, w64) (B128 ? w128 : w64)
#define IPICK(i64) (B128 ? i64##_128B : i64)
#define UINT_8_MAX UInt(8).imax()
#define UINT_8_MIN UInt(8).imin()
#define UINT_16_MAX UInt(16).imax()
#define UINT_16_MIN UInt(16).imin()
#define INT_8_MAX Int(8).imax()
#define INT_8_MIN Int(8).imin()
#define INT_16_MAX Int(16).imax()
#define INT_16_MIN Int(16).imin()

namespace Halide {
namespace Internal {

using std::vector;
using std::string;
using std::ostringstream;
using std::pair;
using std::make_pair;

using namespace llvm;

  /** Various patterns to peephole match against */
  struct Pattern {

    Expr pattern;
    //        enum PatternType {Simple = 0, LeftShift, RightShift, NarrowArgs};
    enum PatternType {Simple = 0, LeftShift, RightShift, NarrowArgs};
    Intrinsic::ID ID;
    PatternType type;
    bool InvertOperands;
    Pattern() {}
    Pattern(Expr p, llvm::Intrinsic::ID id, PatternType t = Simple,
            bool Invert = false) : pattern(p), ID(id), type(t),
                                   InvertOperands(Invert) {}
  };
  std::vector<Pattern> casts, varith, averages, combiners, vbitwise, multiplies;

namespace {
Expr sat_h_ub(Expr A) {
  return max(min(A, 255), 0);
}
Expr sat_w_h(Expr A) {
  return max(min(A, 32767), -32768);
}

Expr bitwiseOr(Expr A, Expr B) {
  return Internal::Call::make(A.type(), Internal::Call::bitwise_or, {A, B},
                              Internal::Call::Intrinsic);
}
Expr bitwiseAnd(Expr A, Expr B) {
  return Internal::Call::make(A.type(), Internal::Call::bitwise_and, {A, B},
                              Internal::Call::Intrinsic);
}
Expr bitwiseXor(Expr A, Expr B) {
  return Internal::Call::make(A.type(), Internal::Call::bitwise_xor, {A, B},
                              Internal::Call::Intrinsic);
}
#ifdef THESE_ARE_UNUSED
Expr bitwiseNot(Expr A) {
  return Internal::Call::make(A.type(), Internal::Call::bitwise_not, {A},
                              Internal::Call::Intrinsic);
}
Expr shiftLeft(Expr A, Expr B) {
  return Internal::Call::make(A.type(), Internal::Call::shift_left, {A, B},
                              Internal::Call::Intrinsic);
}
<<<<<<< HEAD
#endif
=======
Expr shiftRight(Expr A, Expr B) {
  return Internal::Call::make(A.type(), Internal::Call::shift_right, {A, B},
                              Internal::Call::Intrinsic);
}
>>>>>>> f149ffc9
Expr u8_(Expr E) {
  return cast (UInt(8, E.type().width), E);
}
Expr i8_(Expr E) {
  return cast (Int(8, E.type().width), E);
}Expr u16_(Expr E) {
  return cast (UInt(16, E.type().width), E);
}
Expr i16_(Expr E) {
  return cast (Int(16, E.type().width), E);
}
Expr u32_(Expr E) {
  return cast (UInt(32, E.type().width), E);
}
Expr i32_(Expr E) {
  return cast (Int(32, E.type().width), E);
}
}


CodeGen_Hexagon::CodeGen_Hexagon(Target t)
  : CodeGen_Posix(t),
    wild_i32(Variable::make(Int(32), "*")),
    wild_u32(Variable::make(UInt(32), "*")),
    wild_i16(Variable::make(Int(16), "*")),
    wild_u16(Variable::make(UInt(16), "*")) {
  bool B128 = t.has_feature(Halide::Target::HVX_DOUBLE);
  casts.push_back(Pattern(cast(UInt(16, CPICK(128,64)),
                               WPICK(wild_u8x128,wild_u8x64)),
                          IPICK(Intrinsic::hexagon_V6_vzb)));
  casts.push_back(Pattern(cast(Int(16, CPICK(128,64)),
                               WPICK(wild_u8x128,wild_u8x64)),
                          IPICK(Intrinsic::hexagon_V6_vzb)));
  casts.push_back(Pattern(cast(UInt(32, CPICK(64,32)),
                               WPICK(wild_u16x64,wild_u16x32)),
                          IPICK(Intrinsic::hexagon_V6_vzh)));
  casts.push_back(Pattern(cast(Int(32, CPICK(64,32)),
                               WPICK(wild_u16x64,wild_u16x32)),
                          IPICK(Intrinsic::hexagon_V6_vzh)));
  casts.push_back(Pattern(cast(Int(16, CPICK(128,64)),
                               WPICK(wild_i8x128,wild_i8x64)),
                          IPICK(Intrinsic::hexagon_V6_vsb)));
  casts.push_back(Pattern(cast(Int(32, CPICK(64,32)),
                               WPICK(wild_i16x64,wild_i16x32)),
                          IPICK(Intrinsic::hexagon_V6_vsh)));

  // "shift_left (x, 8)" is converted to x*256 by Simplify.cpp
  combiners.push_back(
    Pattern(bitwiseOr(sat_h_ub(WPICK(wild_i16x64,wild_i16x32)),
                     (sat_h_ub(WPICK(wild_i16x64,wild_i16x32)) * 256)),
                      IPICK(Intrinsic::hexagon_V6_vsathub), Pattern::Simple,
                      true));
  combiners.push_back(
    Pattern(bitwiseOr((sat_h_ub(WPICK(wild_i16x64,wild_i16x32)) * 256),
                       sat_h_ub(WPICK(wild_i16x64,wild_i16x32))),
                       IPICK(Intrinsic::hexagon_V6_vsathub), Pattern::Simple,
                       false));
  combiners.push_back(
    Pattern(bitwiseOr(sat_w_h(WPICK(wild_i32x32,wild_i32x16)),
                     (sat_w_h(WPICK(wild_i32x32,wild_i32x16)) * 65536)),
                     IPICK(Intrinsic::hexagon_V6_vsatwh), Pattern::Simple,
                     true));
  combiners.push_back(
    Pattern(bitwiseOr((sat_w_h(WPICK(wild_i32x32,wild_i32x16)) * 65536),
                       sat_w_h(WPICK(wild_i32x32,wild_i32x16))),
                       IPICK(Intrinsic::hexagon_V6_vsatwh), Pattern::Simple,
                       false));
  combiners.push_back(Pattern(abs(WPICK(wild_u8x128,wild_u8x64) -
                                  WPICK(wild_u8x128,wild_u8x64)),
                                  IPICK(Intrinsic::hexagon_V6_vabsdiffub)));
  combiners.push_back(Pattern(abs(WPICK(wild_u16x64,wild_u16x32) -
                                  WPICK(wild_u16x64,wild_u16x32)),
                                  IPICK(Intrinsic::hexagon_V6_vabsdiffuh)));
  combiners.push_back(Pattern(abs(WPICK(wild_i16x64,wild_i16x32) -
                                  WPICK(wild_i16x64,wild_i16x32)),
                                  IPICK(Intrinsic::hexagon_V6_vabsdiffh)));
  combiners.push_back(Pattern(abs(WPICK(wild_i32x32,wild_i32x16) -
                                  WPICK(wild_i32x32,wild_i32x16)),
                                  IPICK(Intrinsic::hexagon_V6_vabsdiffw)));

  // Our bitwise operations are all type agnostic; all they need are vectors
  // of 64 bytes (single mode) or 128 bytes (double mode). Over 4 types -
  // unsigned bytes, signed and unsigned half-word, and signed word, we have
  // 12 such patterns for each operation. But, we'll stick to only like types
  // here.
  vbitwise.push_back(Pattern(bitwiseAnd(WPICK(wild_u8x128,wild_u8x64),
                                        WPICK(wild_u8x128,wild_u8x64)),
                                        IPICK(Intrinsic::hexagon_V6_vand)));
  vbitwise.push_back(Pattern(bitwiseAnd(WPICK(wild_i16x64,wild_i16x32),
                                        WPICK(wild_i16x64,wild_i16x32)),
                                        IPICK(Intrinsic::hexagon_V6_vand)));
  vbitwise.push_back(Pattern(bitwiseAnd(WPICK(wild_u16x64,wild_u16x32),
                                        WPICK(wild_u16x64,wild_u16x32)),
                                        IPICK(Intrinsic::hexagon_V6_vand)));
  vbitwise.push_back(Pattern(bitwiseAnd(WPICK(wild_i32x32,wild_i32x16),
                                        WPICK(wild_i32x32,wild_i32x16)),
                                        IPICK(Intrinsic::hexagon_V6_vand)));

  vbitwise.push_back(Pattern(bitwiseXor(WPICK(wild_u8x128,wild_u8x64),
                                        WPICK(wild_u8x128,wild_u8x64)),
                                        IPICK(Intrinsic::hexagon_V6_vxor)));
  vbitwise.push_back(Pattern(bitwiseXor(WPICK(wild_i16x64,wild_i16x32),
                                        WPICK(wild_i16x64,wild_i16x32)),
                                        IPICK(Intrinsic::hexagon_V6_vxor)));
  vbitwise.push_back(Pattern(bitwiseXor(WPICK(wild_u16x64,wild_u16x32),
                                        WPICK(wild_u16x64,wild_u16x32)),
                                        IPICK(Intrinsic::hexagon_V6_vxor)));
  vbitwise.push_back(Pattern(bitwiseXor(WPICK(wild_i32x32,wild_i32x16),
                                        WPICK(wild_i32x32,wild_i32x16)),
                                        IPICK(Intrinsic::hexagon_V6_vxor)));

  vbitwise.push_back(Pattern(bitwiseOr(WPICK(wild_u8x128,wild_u8x64),
                                       WPICK(wild_u8x128,wild_u8x64)),
                                       IPICK(Intrinsic::hexagon_V6_vor)));
  vbitwise.push_back(Pattern(bitwiseOr(WPICK(wild_i16x64,wild_i16x32),
                                       WPICK(wild_i16x64,wild_i16x32)),
                                       IPICK(Intrinsic::hexagon_V6_vor)));
  vbitwise.push_back(Pattern(bitwiseOr(WPICK(wild_u16x64,wild_u16x32),
                                       WPICK(wild_u16x64,wild_u16x32)),
                                       IPICK(Intrinsic::hexagon_V6_vor)));
  vbitwise.push_back(Pattern(bitwiseOr(WPICK(wild_i32x32,wild_i32x16),
                                       WPICK(wild_i32x32,wild_i32x16)),
                                       IPICK(Intrinsic::hexagon_V6_vor)));

  // "Add"
  // Byte Vectors
  varith.push_back(Pattern(WPICK(wild_i8x128,wild_i8x64) +
                           WPICK(wild_i8x128,wild_i8x64),
                           IPICK(Intrinsic::hexagon_V6_vaddb)));
  varith.push_back(Pattern(WPICK(wild_u8x128,wild_u8x64) +
                           WPICK(wild_u8x128,wild_u8x64),
                           IPICK(Intrinsic::hexagon_V6_vaddubsat)));
  // Half Vectors
  varith.push_back(Pattern(WPICK(wild_i16x64,wild_i16x32) +
                           WPICK(wild_i16x64,wild_i16x32),
                           IPICK(Intrinsic::hexagon_V6_vaddh)));
  varith.push_back(Pattern(WPICK(wild_u16x64,wild_u16x32) +
                           WPICK(wild_u16x64,wild_u16x32),
                           IPICK(Intrinsic::hexagon_V6_vadduhsat)));
  // Word Vectors.
  varith.push_back(Pattern(WPICK(wild_i32x32,wild_i32x16) +
                           WPICK(wild_i32x32,wild_i32x16),
                           IPICK(Intrinsic::hexagon_V6_vaddw)));
  // Double Vectors
  // Byte Double Vectors
  varith.push_back(Pattern(WPICK(wild_i8x256,wild_i8x128) +
                           WPICK(wild_i8x256,wild_i8x128),
                           IPICK(Intrinsic::hexagon_V6_vaddb_dv)));
  varith.push_back(Pattern(WPICK(wild_u8x256,wild_u8x128) +
                           WPICK(wild_u8x256,wild_u8x128),
                           IPICK(Intrinsic::hexagon_V6_vaddubsat_dv)));
  // Half Double Vectors
  varith.push_back(Pattern(WPICK(wild_i16x128,wild_i16x64) +
                           WPICK(wild_i16x128,wild_i16x64),
                           IPICK(Intrinsic::hexagon_V6_vaddh_dv)));
  varith.push_back(Pattern(WPICK(wild_u16x128,wild_u16x64) +
                           WPICK(wild_u16x128,wild_u16x64),
                           IPICK(Intrinsic::hexagon_V6_vadduhsat_dv)));
  // Word Double Vectors.
  varith.push_back(Pattern(WPICK(wild_i32x64,wild_i32x32) +
                           WPICK(wild_i32x64,wild_i32x32),
                           IPICK(Intrinsic::hexagon_V6_vaddw_dv)));


  // "Sub"
  // Byte Vectors
  varith.push_back(Pattern(WPICK(wild_i8x128,wild_i8x64) +
                           WPICK(wild_i8x128,wild_i8x64),
                           IPICK(Intrinsic::hexagon_V6_vsubb)));
  varith.push_back(Pattern(WPICK(wild_u8x128,wild_u8x64) +
                           WPICK(wild_u8x128,wild_u8x64),
                           IPICK(Intrinsic::hexagon_V6_vsububsat)));
  // Half Vectors
  varith.push_back(Pattern(WPICK(wild_i16x64,wild_i16x32) +
                           WPICK(wild_i16x64,wild_i16x32),
                           IPICK(Intrinsic::hexagon_V6_vsubh)));
  varith.push_back(Pattern(WPICK(wild_u16x64,wild_u16x32) +
                           WPICK(wild_u16x64,wild_u16x32),
                           IPICK(Intrinsic::hexagon_V6_vsubuhsat)));
  // Word Vectors.
  varith.push_back(Pattern(WPICK(wild_i32x32,wild_i32x16) +
                           WPICK(wild_i32x32,wild_i32x16),
                           IPICK(Intrinsic::hexagon_V6_vsubw)));
  // Double Vectors
  // Byte Double Vectors
  varith.push_back(Pattern(WPICK(wild_i8x256,wild_i8x128) +
                           WPICK(wild_i8x256,wild_i8x128),
                           IPICK(Intrinsic::hexagon_V6_vsubb_dv)));
  varith.push_back(Pattern(WPICK(wild_u8x256,wild_u8x128) +
                           WPICK(wild_u8x256,wild_u8x128),
                           IPICK(Intrinsic::hexagon_V6_vsububsat_dv)));
  // Half Double Vectors
  varith.push_back(Pattern(WPICK(wild_i16x128,wild_i16x64) +
                           WPICK(wild_i16x128,wild_i16x64),
                           IPICK(Intrinsic::hexagon_V6_vsubh_dv)));
  varith.push_back(Pattern(WPICK(wild_u16x128,wild_u16x64) +
                           WPICK(wild_u16x128,wild_u16x64),
                           IPICK(Intrinsic::hexagon_V6_vsubuhsat_dv)));
  // Word Double Vectors.
  varith.push_back(Pattern(WPICK(wild_i32x64,wild_i32x32) +
                           WPICK(wild_i32x64,wild_i32x32),
                           IPICK(Intrinsic::hexagon_V6_vsubw_dv)));

  // "Max"
  varith.push_back(Pattern(max(WPICK(wild_u8x128,wild_u8x64),
                               WPICK(wild_u8x128,wild_u8x64)),
                               IPICK(Intrinsic::hexagon_V6_vmaxub)));
  varith.push_back(Pattern(max(WPICK(wild_i16x64,wild_i16x32),
                               WPICK(wild_i16x64,wild_i16x32)),
                               IPICK(Intrinsic::hexagon_V6_vmaxh)));
  varith.push_back(Pattern(max(WPICK(wild_u16x64,wild_u16x32),
                               WPICK(wild_u16x64,wild_u16x32)),
                               IPICK(Intrinsic::hexagon_V6_vmaxuh)));
  varith.push_back(Pattern(max(WPICK(wild_i32x32,wild_i32x16),
                               WPICK(wild_i32x32,wild_i32x16)),
                               IPICK(Intrinsic::hexagon_V6_vmaxw)));
  // "Min"
  varith.push_back(Pattern(min(WPICK(wild_u8x128,wild_u8x64),
                               WPICK(wild_u8x128,wild_u8x64)),
                               IPICK(Intrinsic::hexagon_V6_vminub)));
  varith.push_back(Pattern(min(WPICK(wild_i16x64,wild_i16x32),
                               WPICK(wild_i16x64,wild_i16x32)),
                               IPICK(Intrinsic::hexagon_V6_vminh)));
  varith.push_back(Pattern(min(WPICK(wild_u16x64,wild_u16x32),
                               WPICK(wild_u16x64,wild_u16x32)),
                               IPICK(Intrinsic::hexagon_V6_vminuh)));
  varith.push_back(Pattern(min(WPICK(wild_i32x32,wild_i32x16),
                               WPICK(wild_i32x32,wild_i32x16)),
                               IPICK(Intrinsic::hexagon_V6_vminw)));

  averages.push_back(Pattern(((WPICK(wild_u8x128,wild_u8x64) +
                               WPICK(wild_u8x128,wild_u8x64))/2),
                               IPICK(Intrinsic::hexagon_V6_vavgub)));
  averages.push_back(Pattern(((WPICK(wild_u8x128,wild_u8x64) -
                               WPICK(wild_u8x128,wild_u8x64))/2),
                               IPICK(Intrinsic::hexagon_V6_vnavgub)));
  averages.push_back(Pattern(((WPICK(wild_u16x64,wild_u16x32) +
                               WPICK(wild_u16x64,wild_u16x32))/2),
                               IPICK(Intrinsic::hexagon_V6_vavguh)));
  averages.push_back(Pattern(((WPICK(wild_i16x64,wild_i16x32) +
                               WPICK(wild_i16x64,wild_i16x32))/2),
                               IPICK(Intrinsic::hexagon_V6_vavgh)));
  averages.push_back(Pattern(((WPICK(wild_i16x64,wild_i16x32) -
                               WPICK(wild_i16x64,wild_i16x32))/2),
                               IPICK(Intrinsic::hexagon_V6_vnavgh)));
  averages.push_back(Pattern(((WPICK(wild_i32x32,wild_i32x16) +
                               WPICK(wild_i32x32,wild_i32x16))/2),
                               IPICK(Intrinsic::hexagon_V6_vavgw)));
  averages.push_back(Pattern(((WPICK(wild_i32x32,wild_i32x16) -
                               WPICK(wild_i32x32,wild_i32x16))/2),
                               IPICK(Intrinsic::hexagon_V6_vnavgw)));

  multiplies.push_back(Pattern(u16_(WPICK(wild_u8x128,wild_u8x64) *
                                    WPICK(wild_u8x128,wild_u8x64)),
                                    IPICK(Intrinsic::hexagon_V6_vmpyubv)));
  multiplies.push_back(Pattern(i16_(WPICK(wild_i8x128,wild_i8x64) *
                                    WPICK(wild_i8x128,wild_i8x64)),
                                    IPICK(Intrinsic::hexagon_V6_vmpybv)));
  multiplies.push_back(Pattern(u32_(WPICK(wild_u16x64,wild_u16x32) *
                                    WPICK(wild_u16x64,wild_u16x32)),
                                    IPICK(Intrinsic::hexagon_V6_vmpyuhv)));
  multiplies.push_back(Pattern(i32_(WPICK(wild_i16x64,wild_i16x32) *
                                    WPICK(wild_i16x64,wild_i16x32)),
                                    IPICK(Intrinsic::hexagon_V6_vmpyhv)));
  multiplies.push_back(Pattern(WPICK(wild_i16x64,wild_i16x32) *
                               WPICK(wild_i16x64,wild_i16x32),
                               IPICK(Intrinsic::hexagon_V6_vmpyih)));

}
llvm::Value *
CodeGen_Hexagon::CallLLVMIntrinsic(llvm::Function *F,
                               std::vector<Value *> &Ops) {
  unsigned I;
  llvm::FunctionType *FType = F->getFunctionType();
  internal_assert(FType->getNumParams() == Ops.size());
  for (I = 0; I < FType->getNumParams(); ++I) {
    llvm::Type *T = FType->getParamType(I);
    if (T != Ops[I]->getType()) {
      Ops[I] = builder->CreateBitCast(Ops[I], T);
    }
  }
  return builder->CreateCall(F, Ops);
}
llvm::Value *
CodeGen_Hexagon::convertValueType(llvm::Value *V, llvm::Type *T) {
  if (T != V->getType())
    return builder->CreateBitCast(V, T);
  else
    return V;
}
void
CodeGen_Hexagon::getHighAndLowVectors(llvm::Value *DoubleVec,
                                      std::vector<llvm::Value *> &Res) {
  bool B128 = target.has_feature(Halide::Target::HVX_DOUBLE);
  std::vector<Value *> Ops;
  Ops.push_back(DoubleVec);
  Value *Hi =
    CallLLVMIntrinsic(Intrinsic::getDeclaration(module,
                      IPICK(Intrinsic::hexagon_V6_hi)), Ops);
  Value *Lo =
    CallLLVMIntrinsic(Intrinsic::getDeclaration(module,
                      IPICK(Intrinsic::hexagon_V6_lo)), Ops);
  Res.push_back(Hi);
  Res.push_back(Lo);
}
llvm::Value *
CodeGen_Hexagon::concatVectors(Value *High, Value *Low) {
  bool B128 = target.has_feature(Halide::Target::HVX_DOUBLE);
  std::vector<Value *>Ops;
  Ops.push_back(High);
  Ops.push_back(Low);
  Value *CombineCall =
    CallLLVMIntrinsic(Intrinsic::getDeclaration(module,
                      IPICK(Intrinsic::hexagon_V6_vcombine)), Ops);
  return CombineCall;
}
void
CodeGen_Hexagon::slice_into_halves(Expr a, std::vector<Expr> &Res) {
  if(!a.type().is_vector())
    return;
  Expr A_low, A_high;
  Type t = a.type();
  Type NewT = Type(t.code, t.bits, t.width/2);
  int NumElements = NewT.width;
  const Broadcast *B = a.as<Broadcast>();
  if (B) {
    A_low = Broadcast::make(B->value, NewT.width);
    A_high = Broadcast::make(B->value, NewT.width);
  } else {
    std::vector<Expr> ShuffleArgsALow, ShuffleArgsAHigh;
    ShuffleArgsALow.push_back(a);
    ShuffleArgsAHigh.push_back(a);
    for (int i = 0; i < NumElements; ++i) {
      ShuffleArgsALow.push_back(i);
      ShuffleArgsAHigh.push_back(i + NumElements);
    }
    A_low = Call::make(NewT, Call::shuffle_vector, ShuffleArgsALow,
                       Call::Intrinsic);
    A_high = Call::make(NewT, Call::shuffle_vector, ShuffleArgsAHigh,
                        Call::Intrinsic);
  }
  Res.push_back(A_low);
  Res.push_back(A_high);
  return;
}


string CodeGen_Hexagon::mcpu() const {
  return "hexagonv60";
}

string CodeGen_Hexagon::mattrs() const {
  return "+hvx";
}

bool CodeGen_Hexagon::use_soft_float_abi() const {
  return false;
}

int CodeGen_Hexagon::native_vector_bits() const {
  if (target.has_feature(Halide::Target::HVX_DOUBLE)) {
    debug(1) << "128 Byte mode\n";
    return 128*8;
  } else {
    debug(1) << "64 Byte mode\n";
    return 64*8;
  }
}

#ifdef THESE_ARE_UNUSED
static bool canUseVadd(const Add *op) {
  const Ramp *RampA = op->a.as<Ramp>();
  const Ramp *RampB = op->b.as<Ramp>();
  if (RampA && RampB)
    return true;
  if (!RampA && RampB) {
    const Broadcast *BroadcastA = op->a.as<Broadcast>();
    return BroadcastA != NULL;
  } else  if (RampA && !RampB) {
    const Broadcast *BroadcastB = op->b.as<Broadcast>();
    return BroadcastB != NULL;
  } else {
    const Broadcast *BroadcastA = op->a.as<Broadcast>();
    const Broadcast *BroadcastB = op->b.as<Broadcast>();
    if (BroadcastA && BroadcastB)
      return true;
  }
  return false;
}
#endif

static bool
isLargeVector(Type t, int vec_bits) {
  return t.is_vector() &&
    (t.bits * t.width) > (2 * vec_bits);
}
llvm::Value *CodeGen_Hexagon::emitBinaryOp(const BaseExprNode *op,
                                           std::vector<Pattern> &Patterns) {
  vector<Expr> matches;
  for (size_t I = 0; I < Patterns.size(); ++I) {
    const Pattern &P = Patterns[I];
    if (expr_match(P.pattern, op, matches)) {
        Intrinsic::ID ID = P.ID;
        bool BitCastNeeded = false;
        llvm::Type *BitCastBackTo;
        llvm::Function *F = Intrinsic::getDeclaration(module, ID);
        llvm::FunctionType *FType = F->getFunctionType();
        Value *Lt = codegen(matches[0]);
        Value *Rt = codegen(matches[1]);
        llvm::Type *T0 = FType->getParamType(0);
        llvm::Type *T1 = FType->getParamType(1);
        if (T0 != Lt->getType()) {
          BitCastBackTo = Lt->getType();
          Lt = builder->CreateBitCast(Lt, T0);
          BitCastNeeded = true;
        }
        if (T1 != Rt->getType())
          Rt = builder->CreateBitCast(Rt, T1);
        Value *Call = builder->CreateCall2(F, Lt, Rt);
        if (BitCastNeeded)
          return builder->CreateBitCast(Call, BitCastBackTo);
        else
          return Call;
      }
  }
  return NULL;
}

// Attempt to cast an expression to a smaller type while provably not
// losing information. If it can't be done, return an undefined Expr.

Expr lossless_cast(Type t, Expr e) {
    if (t == e.type()) {
        return e;
    } else if (t.can_represent(e.type())) {
        return cast(t, e);
    }

    if (const Cast *c = e.as<Cast>()) {
        if (t == c->value.type()) {
            return c->value;
        } else {
            return lossless_cast(t, c->value);
        }
    }

    if (const Broadcast *b = e.as<Broadcast>()) {
        Expr v = lossless_cast(t.element_of(), b->value);
        if (v.defined()) {
            return Broadcast::make(v, b->width);
        } else {
            return Expr();
        }
    }

    if (const IntImm *i = e.as<IntImm>()) {
        int x = int_cast_constant(t, i->value);
        if (x == i->value) {
            return cast(t, e);
        } else {
            return Expr();
        }
    }

    return Expr();
}
// Check to see if LoadA and LoadB are vectors of 'Width' elements and
// that they form interleaved loads of even and odd elements
//. i.e they are of the form.
// LoadA = A[ramp(base, 2, Width)]
// LoadB = A[ramp(base+1, 2, Width)]
bool checkInterleavedLoadPair(const Load *LoadA, const Load*LoadC, int Width) {
  if (!LoadA || !LoadC)
    return false;
  debug(4) << "HexCG: checkInterleavedLoadPair\n";
  debug(4) << "LoadA = " << LoadA->name << "[" << LoadA->index << "]\n";
  debug(4) << "LoadC = " << LoadC->name << "[" << LoadC->index << "]\n";
  const Ramp *RampA = LoadA->index.as<Ramp>();
  const Ramp *RampC = LoadC->index.as<Ramp>();
  if (!RampA  || !RampC) {
    debug(4) << "checkInterleavedLoadPair: Not both Ramps\n";
    return false;
  }
  const IntImm *StrideA = RampA->stride.as<IntImm>();
  const IntImm *StrideC = RampC->stride.as<IntImm>();

  if (StrideA->value != 2 || StrideC->value != 2) {
    debug(4) << "checkInterleavedLoadPair: Not all strides are 2\n";
    return false;
  }

  if (RampA->width != Width || RampC->width != Width) {
      debug(4) << "checkInterleavedLoadPair: Not all widths are 64\n";
      return false;
  }

  Expr BaseA = RampA->base;
  Expr BaseC = RampC->base;

  Expr DiffCA = simplify(BaseC - BaseA);
  debug (4) << "checkInterleavedLoadPair: BaseA = " << BaseA << "\n";
  debug (4) << "checkInterleavedLoadPair: BaseC = " << BaseC << "\n";
  debug (4) << "checkInterleavedLoadPair: DiffCA = " << DiffCA << "\n";
  if (is_one(DiffCA))
    return true;
  return false;
}
// Check to see if the elements of the 'matches' form a dot product
// of interleaved values, i.e, they are this for example
// matches[0]*matches[1] + matches[2]*matches[3]
// where matches[0] and matches[2] are interleaved loads
// i.e matches[0] is A[ramp(base, 2, Width)]
// and matches[2] is A[ramp(base+1, 2, Width)]
// Similarly, matches[1] is B[ramp(base, 2, Width)]
// and matches[3] is B[ramp(base+1, 2, Width)]
bool checkTwoWayDotProductOperandsCombinations(vector<Expr> &matches,
                                               int Width) {
  internal_assert(matches.size() == 4);
  // We accept only two combinations for now.
  // All four vector loads.
  // Two vector loads and two broadcasts.
  // Check if all four are loads
  int I;
  debug(4) << "HexCG: checkTwoWayDotProductOperandsCombinations\n";
  for (I = 0; I < 4; ++I)
    debug(4) << "matches[" << I << "] = " << matches[I] << "\n";

  const Load *LoadA = matches[0].as<Load>();
  const Load *LoadB = matches[1].as<Load>();
  const Load *LoadC = matches[2].as<Load>();
  const Load *LoadD = matches[3].as<Load>();
  if (LoadA && LoadB && LoadC && LoadD) {
    if (((LoadA->name != LoadC->name) && (LoadA->name != LoadD->name)) ||
        ((LoadB->name != LoadC->name) && (LoadB->name != LoadD->name))) {
      debug(4) <<
        "checkTwoWayDotProductOperandsCombinations: All 4 loads, but not"
        " exactly two pairs of arrays\n";
      return false;
    }
    if (LoadA->name == LoadD->name){
      std::swap(matches[2], matches[3]);
      std::swap(LoadC, LoadD);
    }
    return checkInterleavedLoadPair(LoadA, LoadC, Width) &&
      checkInterleavedLoadPair(LoadB, LoadD, Width);
  } else {
    // Theoretically we can deal with all of them not being vector loads
    // (Hint: Think 4 broadcasts), but this is rare, so now we will deal
    // only with 2 broadcasts and 2 loads to catch this case for example
    // 3*f(2x) + 7*f(2x+1);
    const Load *InterleavedLoad1 = NULL, *InterleavedLoad2 = NULL;
    if (!LoadA && LoadB) {
      const Broadcast *BroadcastA = matches[0].as<Broadcast>();
      if (!BroadcastA) {
        debug(4) << "checkTwoWayDotProductOperandsCombinations: A is neither a"
          "vector load  nor a broadcast\n";
        return false;
      }
      InterleavedLoad1 = LoadB;
    } else if (LoadA && !LoadB) {
      const Broadcast *BroadcastB = matches[1].as<Broadcast>();
      if (!BroadcastB) {
        debug(4) << "checkTwoWayDotProductOperandsCombinations: B is neither a"
          " vector laod nor a broadcast\n";
        return false;
      }
      InterleavedLoad1 = LoadA;
      std::swap(matches[0], matches[1]);
    }
    if (!LoadC && LoadD) {
      const Broadcast *BroadcastC = matches[2].as<Broadcast>();
      if (!BroadcastC) {
        debug(4) << "checkTwoWayDotProductOperandsCombinations: C is neither a"
          " vector load nor a broadcast\n";
        return false;
      }
      InterleavedLoad2 = LoadD;
    } else if (LoadC && !LoadD) {
      const Broadcast *BroadcastD = matches[3].as<Broadcast>();
      if (!BroadcastD) {
        debug(4) << "checkTwoWayDotProductOperandsCombinations: D is neither a"
          "vector load nor a broadcast\n";
        return false;
      }
      InterleavedLoad2 = LoadC;
      std::swap(matches[2], matches[3]);
    }
    if (InterleavedLoad1->name != InterleavedLoad2->name)
      return false;
    // Todo: Should we be checking the broadcasts?
    return checkInterleavedLoadPair(InterleavedLoad1, InterleavedLoad2, Width);
  }
  return false;
}
bool CodeGen_Hexagon::shouldUseVDMPY(const Add *op,
                                     std::vector<Value *> &LLVMValues){
  Expr pattern;
  int I;
  bool B128 = target.has_feature(Halide::Target::HVX_DOUBLE);

  pattern = WPICK( ((wild_i32x32 * wild_i32x32) + (wild_i32x32 * wild_i32x32)),
                   ((wild_i32x16 * wild_i32x16) + (wild_i32x16 * wild_i32x16)));
  vector<Expr> matches;
  if (expr_match(pattern, op, matches)) {
    internal_assert(matches.size() == 4);
    debug(4) << "HexCG: shouldUseVDMPY\n";
    for (I = 0; I < 4; ++I)
      debug(4) << "matches[" << I << "] = " << matches[I] << "\n";

    matches[0] = lossless_cast(Int(16, CPICK(32,16)), matches[0]);
    matches[1] = lossless_cast(Int(16, CPICK(32,16)), matches[1]);
    matches[2] = lossless_cast(Int(16, CPICK(32,16)), matches[2]);
    matches[3] = lossless_cast(Int(16, CPICK(32,16)), matches[3]);
    if (!matches[0].defined() || !matches[1].defined() ||
        !matches[2].defined() || !matches[3].defined())
      return false;
    if (!checkTwoWayDotProductOperandsCombinations(matches, CPICK(32,16)))
      return false;

    std::vector<Expr> vecA, vecB;
    vecA.push_back(matches[0]);
    vecA.push_back(matches[2]);
    vecB.push_back(matches[1]);
    vecB.push_back(matches[3]);
    Value *a = interleave_vectors(Int(16, CPICK(64,32)), vecA);
    Value *b = interleave_vectors(Int(16, CPICK(64,32)), vecB);
    LLVMValues.push_back(a);
    LLVMValues.push_back(b);
    return true;

  }
  return false;
}
bool CodeGen_Hexagon::shouldUseVMPA(const Add *op,
                                    std::vector<Value *> &LLVMValues){
  bool B128 = target.has_feature(Halide::Target::HVX_DOUBLE);
  Expr pattern;
  // pattern = (cast(Int(16, 64), wild_u8x64) * cast(Int(16, 64), wild_u8x64)) +
  //   (cast(Int(16, 64), wild_u8x64) * cast(Int(16, 64), wild_u8x64));
  pattern =
     WPICK(((wild_i16x128 * wild_i16x128) + (wild_i16x128 * wild_i16x128)),
           ((wild_i16x64 * wild_i16x64) + (wild_i16x64 * wild_i16x64)));
  vector<Expr> matches;
  if (expr_match(pattern, op, matches)) {
    debug(4) << "Pattern matched\n";
    internal_assert(matches.size() == 4);
    matches[0] = lossless_cast(UInt(8, CPICK(128,64)), matches[0]);
    matches[1] = lossless_cast(UInt(8, CPICK(128,64)), matches[1]);
    matches[2] = lossless_cast(UInt(8, CPICK(128,64)), matches[2]);
    matches[3] = lossless_cast(UInt(8, CPICK(128,64)), matches[3]);
    if (!matches[0].defined() || !matches[1].defined() ||
        !matches[2].defined() || !matches[3].defined())
      return false;
    if (!checkTwoWayDotProductOperandsCombinations(matches, CPICK(128,64)))
      return false;

    std::vector<Expr> vecA, vecB;
    vecA.push_back(matches[0]);
    vecA.push_back(matches[2]);
    vecB.push_back(matches[1]);
    vecB.push_back(matches[3]);
    Value *a = interleave_vectors(Int(8, CPICK(256,128)), vecA);
    Value *b = interleave_vectors(Int(8, CPICK(256,128)), vecB);
    LLVMValues.push_back(a);
    LLVMValues.push_back(b);
    return true;
  }
  return false;
}
void CodeGen_Hexagon::visit(const Add *op) {
  debug(4) << "HexagonCodegen: " << op->type << ", " << op->a
           << " + " << op->b << "\n";
  if (isLargeVector(op->type, native_vector_bits())) {
    value = handleLargeVectors(op);
    if (value)
      return;
  }
  std::vector<Value *>LLVMValues;
  if (shouldUseVMPA(op, LLVMValues)) {
    internal_assert (LLVMValues.size() == 2);
    Value *Lt = LLVMValues[0];
    Value *Rt = LLVMValues[1];
    llvm::Function *F =
      Intrinsic::getDeclaration(module, Intrinsic::hexagon_V6_vmpabuuv);
    llvm::FunctionType *FType = F->getFunctionType();
    llvm::Type *T0 = FType->getParamType(0);
    llvm::Type *T1 = FType->getParamType(1);
    if (T0 != Lt->getType()) {
      Lt = builder->CreateBitCast(Lt, T0);
    }
    if (T1 != Rt->getType())
      Rt = builder->CreateBitCast(Rt, T1);

    Halide::Type DestType = op->type;
    llvm::Type *DestLLVMType = llvm_type_of(DestType);
    Value *Call = builder->CreateCall2(F, Lt, Rt);
    if (DestLLVMType != Call->getType())
      value = builder->CreateBitCast(Call, DestLLVMType);
    else
      value = Call;
    debug(4) << "Generating vmpa\n";
    return;
  }
  if (shouldUseVDMPY(op, LLVMValues)) {
    internal_assert (LLVMValues.size() == 2);
    Value *Lt = LLVMValues[0];
    Value *Rt = LLVMValues[1];
    llvm::Function *F =
      Intrinsic::getDeclaration(module, Intrinsic::hexagon_V6_vdmpyhvsat);
    llvm::FunctionType *FType = F->getFunctionType();
    llvm::Type *T0 = FType->getParamType(0);
    llvm::Type *T1 = FType->getParamType(1);
    if (T0 != Lt->getType()) {
      Lt = builder->CreateBitCast(Lt, T0);
    }
    if (T1 != Rt->getType())
      Rt = builder->CreateBitCast(Rt, T1);

    Halide::Type DestType = op->type;
    llvm::Type *DestLLVMType = llvm_type_of(DestType);
    Value *Call = builder->CreateCall2(F, Lt, Rt);
    if (DestLLVMType != Call->getType())
      value = builder->CreateBitCast(Call, DestLLVMType);
    else
      value = Call;
    debug(4) << "HexagonCodegen: Generating Vd32.w=vdmpy(Vu32.h,Rt32.h):sat\n";
    return;
  }
  value = emitBinaryOp(op, varith);
  if (!value)
    CodeGen_Posix::visit(op);
  return;
}
  // Handle types greater than double vectors.
  // Types handled:
  // 1. u32x64 + u32x64 (Single Mode)
  // 2. i32x64 + i32x64 (Single Mode)
llvm::Value *
CodeGen_Hexagon::handleLargeVectors(const Add *op) {
  std::vector<Expr> Patterns;
  std::vector<Expr> matches;
  bool B128 = target.has_feature(Halide::Target::HVX_DOUBLE);
  Patterns.push_back(WPICK(wild_u32x128, wild_u32x64)
                     + WPICK(wild_u32x128, wild_u32x64));
  Patterns.push_back(WPICK(wild_i32x128, wild_i32x64)
                     + WPICK(wild_i32x128, wild_i32x64));
  for (size_t I = 0; I < Patterns.size(); ++I) {
    Expr pat = Patterns[I];
    if (expr_match(pat, op, matches)) {
      // There are two ways of doing this.
      // The first is to use slice_into_halves to create smaller
      // vectors that are still Halide IR of type u32x32 or i32x32.
      // We then codegen u32x32 + u32x32 for the lower and higher
      // parts and then put the result together using concat_vectors.
      // However, slice_into_halves creates shuffle_vector that
      // need to be lowered. Instead, we codegen the two u32x64/i32x64
      // operands of the add and then put them together using concat_vectors.
      Value *Op0 = codegen(matches[0]);
      Value *Op1 = codegen(matches[1]);
      int bytes_in_vector = (native_vector_bits() / 8);
      int VectorSize = (2 * bytes_in_vector)/4;
      // We now have a u32x64 vector, i.e. 2 vector register pairs.
      Value *EvenRegPairOp0 = slice_vector(Op0, 0, VectorSize);
      Value *OddRegPairOp0 = slice_vector(Op0, VectorSize, VectorSize);
      Value *EvenRegPairOp1 = slice_vector(Op1, 0, VectorSize);
      Value *OddRegPairOp1 = slice_vector(Op1, VectorSize, VectorSize);

      std::vector<Value *> Ops;
      Ops.push_back(EvenRegPairOp0);
      Ops.push_back(EvenRegPairOp1);
      Intrinsic::ID IntrinsID = IPICK(Intrinsic::hexagon_V6_vaddw_dv);
      Value *EvenLanes = CallLLVMIntrinsic(Intrinsic::
                                           getDeclaration(module, IntrinsID),
                                           Ops);
      Ops.clear();
      Ops.push_back(OddRegPairOp0);
      Ops.push_back(OddRegPairOp1);
      Value *OddLanes = CallLLVMIntrinsic(Intrinsic::
                                          getDeclaration(module, IntrinsID),
                                          Ops);
      Ops.clear();
      Ops.push_back(EvenLanes);
      Ops.push_back(OddLanes);
      Value *Result = concat_vectors(Ops);
      return convertValueType(Result, llvm_type_of(op->type));
    }
  }
  return NULL;
}
  // Handle types greater than double vectors.
  // Also, only handles the case when the divisor is a power of 2.
  // Types handled:
  // 1. u32x64 (Single Mode)
  // 2. i32x64 (Single Mode)
llvm::Value *
CodeGen_Hexagon::handleLargeVectors(const Div *op) {
  std::vector<Expr> Patterns;
  std::vector<Expr> matches;
  bool B128 = target.has_feature(Halide::Target::HVX_DOUBLE);
  Expr wild_u32x64_bc = Broadcast::make(wild_u32, 64);
  Expr wild_i32x64_bc = Broadcast::make(wild_i32, 64);
  Expr wild_u32x128_bc = Broadcast::make(wild_u32, 128);
  Expr wild_i32x128_bc = Broadcast::make(wild_i32, 128);

  Patterns.push_back(WPICK(wild_u32x128, wild_u32x64)
                     / WPICK(wild_u32x128_bc, wild_u32x64_bc));
  Patterns.push_back(WPICK(wild_i32x128, wild_i32x64)
                     / WPICK(wild_i32x128_bc, wild_i32x64_bc));

  for (size_t I = 0; I < Patterns.size(); ++I) {
    Expr pat = Patterns[I];
    if (expr_match(pat, op, matches)) {
      int rt_shift_by = 0;
      if (is_const_power_of_two_integer(matches[1], &rt_shift_by)) {
        std::vector<Expr> VectorRegisterPairs;
        std::vector<Expr> VectorRegisters;
        // matches[0] is a vector of type u32x64 or i32x64.
        // 1. Slice it into halves, so we get two register pairs.
        slice_into_halves(matches[0], VectorRegisterPairs);
        // 2. Slice the first register pair that should form the
        //    even elements.
        slice_into_halves(VectorRegisterPairs[0], VectorRegisters);
        int num_words_in_vector = (native_vector_bits() / 8) / 4;
        Expr Divisor = Broadcast::make(matches[1], num_words_in_vector);
        // 3. Operate on each pair and then use hexagon_V6_combine
        //    to get u32x32 or i32x32 result.
        Value *LowEvenRegister = codegen(VectorRegisters[0]/Divisor);
        Value *HighEvenRegister = codegen(VectorRegisters[1]/Divisor);
        Value *EvenRegisterPair = concatVectors(HighEvenRegister,
                                                LowEvenRegister);
        VectorRegisters.clear();
        // 4. Slice the other half to get the lower lanes in two vector
        //    registers.
        slice_into_halves(VectorRegisterPairs[1], VectorRegisters);
        // 5. Operate on each pair and then use hexagon_V6_combine
        //    to get u32x32 or i32x32 result.
        Value *LowOddRegister = codegen(VectorRegisters[0]/Divisor);
        Value *HighOddRegister = codegen(VectorRegisters[1]/Divisor);
        Value *OddRegisterPair = concatVectors(HighOddRegister,
                                               LowOddRegister);
        std::vector<Value *> Ops;
        Ops.push_back(EvenRegisterPair);
        Ops.push_back(OddRegisterPair);
        // 6. Concatenate the two pairs to get a u32x64 or i32x64 result.
        Value *Result = concat_vectors(Ops);
        return convertValueType(Result, llvm_type_of(op->type));
      }
    }
  }
  return NULL;
}
void CodeGen_Hexagon::visit(const Div *op) {
  debug(1) << "HexCG: " << op->type <<  "visit(Div)\n";
  bool B128 = target.has_feature(Halide::Target::HVX_DOUBLE);
  value = emitBinaryOp(op, averages);
  if (!value) {
    if (isLargeVector(op->type, native_vector_bits()))
      value = handleLargeVectors(op);
    else {
      // If the Divisor is a multiple of 2, simply generate right shifts.
      std::vector<Pattern> Patterns;
      std::vector<Expr> matches;
      int WordsInVector  = native_vector_bits() / 32;
      int HalfWordsInVector = WordsInVector * 2;
      Patterns.push_back(Pattern(WPICK(wild_u32x32, wild_u32x16)
                                 / Broadcast::make(wild_u32, WordsInVector),
                                 IPICK(Intrinsic::hexagon_V6_vlsrw)));
      Patterns.push_back(Pattern(WPICK(wild_u16x64, wild_u16x32)
                                 / Broadcast::make(wild_u16, HalfWordsInVector),
                                 IPICK(Intrinsic::hexagon_V6_vlsrh)));
      Patterns.push_back(Pattern(WPICK(wild_i32x32, wild_i32x16)
                                 / Broadcast::make(wild_i32, WordsInVector),
                                 IPICK(Intrinsic::hexagon_V6_vasrw)));
      Patterns.push_back(Pattern(WPICK(wild_i16x64, wild_i16x32)
                                 / Broadcast::make(wild_i16, HalfWordsInVector),
                                 IPICK(Intrinsic::hexagon_V6_vasrh)));
      for (size_t I = 0; I < Patterns.size(); ++I) {
        const Pattern &P = Patterns[I];
        if (expr_match(P.pattern, op, matches)) {
          int rt_shift_by = 0;
          if (is_const_power_of_two_integer(matches[1], &rt_shift_by)) {
            Value *Vector = codegen(matches[0]);
            Value *ShiftBy = codegen(rt_shift_by);
            Intrinsic::ID IntrinsID = P.ID;
            std::vector<Value *> Ops;
            Ops.push_back(Vector);
            Ops.push_back(ShiftBy);
            Value *Result =
              CallLLVMIntrinsic(Intrinsic::getDeclaration(module, IntrinsID),
                                Ops);
            value = convertValueType(Result, llvm_type_of(op->type));
            return;
          }
        }
      }
    }
  }
  if (!value)
    CodeGen_Posix::visit(op);
  return;
}

void CodeGen_Hexagon::visit(const Sub *op) {
  value = emitBinaryOp(op, varith);
  if (!value)
    CodeGen_Posix::visit(op);
  return;
}
void CodeGen_Hexagon::visit(const Max *op) {
  value = emitBinaryOp(op, varith);
  if (!value)
    CodeGen_Posix::visit(op);
  return;
}
void CodeGen_Hexagon::visit(const Min *op) {
  value = emitBinaryOp(op, varith);
  if (!value)
    CodeGen_Posix::visit(op);
  return;
}
static
bool isWideningVectorCast(const Cast *op) {
  Type t = op->type;
  Type e_type = op->value.type();
  return (t.is_vector() && e_type.is_vector() &&
          t.bits > e_type.bits);
}
llvm::Value *
CodeGen_Hexagon::handleLargeVectors(const Cast *op) {
  bool B128 = target.has_feature(Halide::Target::HVX_DOUBLE);
  if (isWideningVectorCast(op)) {
    std::vector<Pattern> Patterns;
    std::vector<Expr> matches;
    Patterns.push_back(Pattern(cast(UInt(32, CPICK(128, 64)),
                                    WPICK(wild_u8x128, wild_u8x64)),
                               IPICK(Intrinsic::hexagon_V6_vzh)));
    Patterns.push_back(Pattern(cast(Int(32, CPICK(128, 64)),
                                    WPICK(wild_i8x128, wild_i8x64)),
                               IPICK(Intrinsic::hexagon_V6_vsh)));
    for (size_t I = 0; I < Patterns.size(); ++I) {
        const Pattern &P = Patterns[I];
        if (expr_match(P.pattern, op, matches)) {
          // You have a vector that is u8x64 in matches. Extend this to u32x64.
          debug(4) << "HexCG::" << op->type <<
            "handleLargeVectors(const Cast *)\n";
          debug(4) << "HexCG::First widening to 16bit elements\n";
          Intrinsic::ID IntrinsID = P.ID;
          Type NewT = Type(op->type.code, 16, op->type.width);
          Value *DoubleVector = codegen(cast(NewT, op->value));
          // We now have a vector is that u16x64/i16x64. Get the lower half of
          // this vector which contains the events elements of A and extend that
          // to 32 bits. Similarly, deal with the upper half of the double
          // vector.
          std::vector<Value *> Ops;
          debug(4) << "HexCG::" << "Widening lower vector reg elements(even)"
            " elements to 32 bit\n";
          getHighAndLowVectors(DoubleVector, Ops);
          Value *HiVecReg = Ops[0];
          Value *LowVecReg = Ops[1];

          Ops.clear();
          Ops.push_back(LowVecReg);
          Value *EvenRegisterPair =
            CallLLVMIntrinsic(Intrinsic::
                              getDeclaration(module,
                                             IntrinsID), Ops);
          debug(4) << "HexCG::" << "Widening higher vector reg elements(odd)"
            " elements to 32 bit\n";
          Ops.clear();
          Ops.push_back(HiVecReg);
          Value *OddRegisterPair =
            CallLLVMIntrinsic(Intrinsic::
                              getDeclaration(module,
                                             IntrinsID), Ops);
          Ops.clear();
          Ops.push_back(EvenRegisterPair);
          Ops.push_back(OddRegisterPair);
          // Note: At this point we are returning a concatenated vector of type
          // u32x64 or i32x64. This is essentially an illegal type for the
          // Hexagon HVX LLVM backend. However, we expect to break this
          // down before it is stored or whenever these are computed say by
          // a mul node, we expect the visitor to break them down and compose
          // them again.
          debug(4) << "HexCG::" << "Concatenating the two vectors\n";
          Value *V = concat_vectors(Ops);
          return convertValueType(V, llvm_type_of(op->type));
        }
    }
  } else {
    // Look for saturate & pack
    std::vector<Pattern> Patterns;
    std::vector<Expr> matches;
    Patterns.push_back(Pattern(u8_(min(WPICK(wild_u32x128, wild_u32x64),
                                       UINT_8_MAX)),
                               IPICK(Intrinsic::hexagon_V6_vsathub)));
    // Fixme: PDB: Shouldn't the signed version have a max in the pattern too?
    Patterns.push_back(Pattern(i8_(min(WPICK(wild_i32x128, wild_i32x64),
                                       INT_8_MAX)),
                               IPICK(Intrinsic::hexagon_V6_vsathub)));

    for (size_t I = 0; I < Patterns.size(); ++I) {
      const Pattern &P = Patterns[I];
      if (expr_match(P.pattern, op, matches)) {
        internal_assert(matches.size() == 1);
        Type FirstStepType = Type(op->type.code, 16, op->type.width);
        Value *FirstStep = codegen(cast(FirstStepType,
                                        (min(matches[0],
                                             FirstStepType.imax()))));
        std::vector<Value *> Ops;
        Intrinsic::ID IntrinsID = P.ID;
        // Ops[0] is the higher vectors and Ops[1] the lower.
        getHighAndLowVectors(FirstStep, Ops);
        Value *V = CallLLVMIntrinsic(Intrinsic::getDeclaration(module,
                                                               IntrinsID), Ops);
        return convertValueType(V, llvm_type_of(op->type));
      }
    }
    // This lowers the first step of u32x64->u8x64, which is a two step
    // saturate and pack. This first step converts a u32x64/i32x64 into u16x64/
    // i16x64
    Patterns.clear();
    matches.clear();
    Patterns.push_back(Pattern(u16_(min(WPICK(wild_u32x128, wild_u32x64),
                                        UINT_16_MAX)),
                               IPICK(Intrinsic::hexagon_V6_vsatwh)));
    Patterns.push_back(Pattern(i16_(min(WPICK(wild_i32x128, wild_i32x64),
                                        INT_16_MAX)),
                               IPICK(Intrinsic::hexagon_V6_vsatwh)));
    for (size_t I = 0; I < Patterns.size(); ++I) {
      const Pattern &P = Patterns[I];
      if (expr_match(P.pattern, op, matches)) {
        std::vector <Value *> Ops;
        Value *Vector = codegen(matches[0]);
        Intrinsic::ID IntrinsID = P.ID;
        int bytes_in_vector = native_vector_bits() / 8;
        int VectorSize = (2 * bytes_in_vector)/4;
        // We now have a u32x64 vector, i.e. 2 vector register pairs.
        Value *EvenRegPair = slice_vector(Vector, 0, VectorSize);
        Value *OddRegPair = slice_vector(Vector, VectorSize, VectorSize);
        // We now have the lower register pair in EvenRegPair.
        getHighAndLowVectors(EvenRegPair, Ops);
        // TODO: For v61 use hexagon_V6_vsathuwuh
        Value *EvenHalf =
          CallLLVMIntrinsic(Intrinsic::
                            getDeclaration(module, IntrinsID), Ops);
        Ops.clear();
        getHighAndLowVectors(OddRegPair, Ops);
        Value *OddHalf =
          CallLLVMIntrinsic(Intrinsic::
                            getDeclaration(module, IntrinsID), Ops);

        // EvenHalf & OddHalf are each one vector wide.
        Value *Result = concatVectors(OddHalf, EvenHalf);
        return convertValueType(Result, llvm_type_of(op->type));
      }
    }
  }
  return NULL;
}
void CodeGen_Hexagon::visit(const Cast *op) {
  vector<Expr> matches;
  debug(1) << "HexCG: " << op->type << ", " << "visit(Cast)\n";
  if (isWideningVectorCast(op)) {
      // ******** Part 1: Up casts (widening) ***************
      // Two step extensions.
      // i8x64 -> i32x64 <to do>
      // u8x64 -> u32x64
      if (isLargeVector(op->type, native_vector_bits())) {
        value = handleLargeVectors(op);
        if (value)
          return;
      }
      matches.clear();
      // Try to generate the following casts.
      // Vdd32.uh=vzxt(Vu32.ub) i.e. u8x64 -> u16x64
      // Vdd32.uw=vzxt(Vu32.uh) i.e. u16x32 -> u32x32
      // Vdd32.h=vsxt(Vu32.b) i.e. i8x64 -> i16x64
      // Vdd32.w=vsxt(Vu32.h) i.e. i16x32 -> i32x32
      for (size_t I = 0; I < casts.size(); ++I) {
        const Pattern &P = casts[I];
        if (expr_match(P.pattern, op, matches)) {
          Intrinsic::ID ID = P.ID;
          llvm::Function *F = Intrinsic::getDeclaration(module, ID);
          llvm::FunctionType *FType = F->getFunctionType();
          Value *Op0 = codegen(matches[0]);
          const Cast *C = P.pattern.as<Cast>();
          internal_assert (C);
          internal_assert(FType->getNumParams() == 1);
          Halide::Type DestType = C->type;
          llvm::Type *DestLLVMType = llvm_type_of(DestType);
          llvm::Type *T0 = FType->getParamType(0);
          if (T0 != Op0->getType()) {
            Op0 = builder->CreateBitCast(Op0, T0);
          }
          Value *Call = builder->CreateCall(F, Op0);
          value = builder->CreateBitCast(Call, DestLLVMType);
          return;
        }
      }
      matches.clear();

      // Vdd32.uh=vmpy(Vu32.ub,Vv32.ub)
      // Vdd32.h=vmpy(Vu32.b,Vv32.b)
      // Vdd32.uw=vmpy(Vu32.uh,Vv32.uh)
      // Vdd32.w=vmpy(Vu32.h,Vv32.h)
      // Vd32.h=vmpyi(Vu32.h,Vv32.h)
      for (size_t I = 0; I < multiplies.size(); ++I) {
        const Pattern &P = multiplies[I];
        if (expr_match(P.pattern, op, matches)) {
          internal_assert(matches.size() == 2);
          Intrinsic::ID ID = P.ID;
          llvm::Function *F = Intrinsic::getDeclaration(module, ID);
          llvm::FunctionType *FType = F->getFunctionType();
          bool InvertOperands = P.InvertOperands;
          Value *Lt = codegen(matches[0]);
          Value *Rt = codegen(matches[1]);
          if (InvertOperands)
            std::swap(Lt, Rt);

          llvm::Type *T0 = FType->getParamType(0);
          llvm::Type *T1 = FType->getParamType(1);
          if (T0 != Lt->getType()) {
            Lt = builder->CreateBitCast(Lt, T0);
          }
          if (T1 != Rt->getType())
            Rt = builder->CreateBitCast(Rt, T1);

          Halide::Type DestType = op->type;
          llvm::Type *DestLLVMType = llvm_type_of(DestType);
          Value *Call = builder->CreateCall2(F, Lt, Rt);

          if (DestLLVMType != Call->getType())
            value = builder->CreateBitCast(Call, DestLLVMType);
          else
            value = Call;
          return;
        }
      }
      // ******** End Part 1: Up casts (widening) ***************
    } else {
      // ******** Part 2: Down casts (Narrowing)* ***************
      // Two step downcasts.
      // std::vector<Expr> Patterns;
      //  Patterns.push_back(u8_(min(wild_u32x64, 255)));
    if (isLargeVector(op->value.type(), native_vector_bits())) {
        value = handleLargeVectors(op);
        if (value)
          return;
      }
      // Lets look for saturate and pack.
    bool B128 = target.has_feature(Halide::Target::HVX_DOUBLE);
    std::vector<Pattern> SatAndPack;
    SatAndPack.push_back(Pattern(u8_(min(WPICK(wild_u16x128, wild_u16x64),
                                         255)),
                                 IPICK(Intrinsic::hexagon_V6_vsathub)));
    SatAndPack.push_back(Pattern(u8_(min(WPICK(wild_i16x128, wild_i16x64),
                                         255)),
                                 IPICK(Intrinsic::hexagon_V6_vsathub)));
    matches.clear();
    for (size_t I = 0; I < SatAndPack.size(); ++I) {
      const Pattern &P = SatAndPack[I];
      if (expr_match(P.pattern, op, matches)) {
        std::vector<Value *> Ops;
        Value *DoubleVector = codegen(matches[0]);
        getHighAndLowVectors(DoubleVector, Ops);
        Intrinsic::ID ID = P.ID;
        Value *SatAndPackInst =
          CallLLVMIntrinsic(Intrinsic::getDeclaration(module,ID), Ops);
        value = convertValueType(SatAndPackInst, llvm_type_of(op->type));
        return;
      }
    }
    matches.clear();
    SatAndPack.clear();
    int WrdsInVP  = 2 * (native_vector_bits() / 32);
    int HWrdsInVP = WrdsInVP * 2 ;
    SatAndPack.push_back(Pattern(u8_(max(min(WPICK(wild_i16x128, wild_i16x64)
                                             >> Broadcast::make(wild_i16,
                                                                HWrdsInVP),
                                             UINT_8_MAX), UINT_8_MIN)),
                                 IPICK(Intrinsic::hexagon_V6_vasrhubsat)));
    SatAndPack.push_back(Pattern(i8_(max(min(WPICK(wild_i16x128, wild_i16x64)
                                             >> Broadcast::make(wild_i16,
                                                                HWrdsInVP),
                                             INT_8_MAX), INT_8_MIN)),
                                 IPICK(Intrinsic::hexagon_V6_vasrhbrndsat)));
    SatAndPack.push_back(Pattern(i16_(max(min(WPICK(wild_i32x64, wild_i32x32)
                                              >> Broadcast::make(wild_i32,
                                                                 WrdsInVP),
                                              INT_16_MAX), INT_16_MIN)),
                                 IPICK(Intrinsic::hexagon_V6_vasrwhsat)));
    SatAndPack.push_back(Pattern(u16_(max(min(WPICK(wild_i32x64, wild_i32x32)
                                              >> Broadcast::make(wild_i32,
                                                                 WrdsInVP),
                                              UINT_16_MAX), UINT_16_MIN)),
                                 IPICK(Intrinsic::hexagon_V6_vasrwuhsat)));

    for (size_t I = 0; I < SatAndPack.size(); ++I) {
      const Pattern &P = SatAndPack[I];
      if (expr_match(P.pattern, op, matches)) {
        std::vector<Value *> Ops;
        Intrinsic::ID IntrinsID = P.ID;
        Value *DoubleVector = codegen(matches[0]);
        Value *ShiftOperand = codegen(matches[1]);
        getHighAndLowVectors(DoubleVector, Ops);
        Ops.push_back(ShiftOperand);
        Value *SatAndPackInst =
          CallLLVMIntrinsic(Intrinsic::getDeclaration(module, IntrinsID), Ops);
        value = convertValueType(SatAndPackInst, llvm_type_of(op->type));
        return;
      }
    }
    // when saturating a signed value to an unsigned value, we see "max"
    // unlike saturating an unsinged value to a smaller unsinged value when
    // the max(Expr, 0) part is redundant.
    SatAndPack.push_back(Pattern(u8_(max(min(WPICK(wild_i16x128, wild_i16x64)
                                             / Broadcast::make(wild_i16,
                                                               HWrdsInVP),
                                             UINT_8_MAX), UINT_8_MIN)),
                                 IPICK(Intrinsic::hexagon_V6_vasrhubsat)));
    SatAndPack.push_back(Pattern(i8_(max(min(WPICK(wild_i16x128, wild_i16x64)
                                             / Broadcast::make(wild_i16,
                                                               HWrdsInVP),
                                             INT_8_MAX), INT_8_MIN)),
                                 IPICK(Intrinsic::hexagon_V6_vasrhbrndsat)));
    SatAndPack.push_back(Pattern(i16_(max(min(WPICK(wild_i32x64, wild_i32x32)
                                              / Broadcast::make(wild_i32,
                                                                WrdsInVP),
                                              INT_16_MAX), INT_16_MIN)),
                                 IPICK(Intrinsic::hexagon_V6_vasrwhsat)));
    SatAndPack.push_back(Pattern(u16_(max(min(WPICK(wild_i32x64, wild_i32x32)
                                              / Broadcast::make(wild_i32,
                                                                WrdsInVP),
                                              UINT_16_MAX), UINT_16_MIN)),
                                 IPICK(Intrinsic::hexagon_V6_vasrwuhsat)));

    for (size_t I = 0; I < SatAndPack.size(); ++I) {
      const Pattern &P = SatAndPack[I];
      if (expr_match(P.pattern, op, matches)) {
          int rt_shift_by = 0;
          if (is_const_power_of_two_integer(matches[1], &rt_shift_by)) {
            Value *DoubleVector = codegen(matches[0]);
            Value *ShiftBy = codegen(rt_shift_by);
            Intrinsic::ID IntrinsID = P.ID;
            std::vector<Value *> Ops;
            getHighAndLowVectors(DoubleVector, Ops);
            Ops.push_back(ShiftBy);
            Value *Result =
              CallLLVMIntrinsic(Intrinsic::getDeclaration(module, IntrinsID),
                                Ops);
            value = convertValueType(Result, llvm_type_of(op->type));
            return;
          }
      }
    }
  }
  // ******** End Part 2: Down casts (Narrowing)* ***************

  CodeGen_Posix::visit(op);
  return;
}
void CodeGen_Hexagon::visit(const Call *op) {
  vector<Expr> matches;
  debug(1) << "HexCG: " << op->type << ", " << "visit(Call)\n";
  for (size_t I = 0; I < combiners.size(); ++I) {
    const Pattern &P = combiners[I];
    if (expr_match(P.pattern, op, matches)) {
      Intrinsic::ID ID = P.ID;
      bool InvertOperands = P.InvertOperands;
      llvm::Function *F = Intrinsic::getDeclaration(module, ID);
      llvm::FunctionType *FType = F->getFunctionType();
      size_t NumMatches = matches.size();
      internal_assert(NumMatches == 2);
      internal_assert(FType->getNumParams() == NumMatches);
      Value *Op0 = codegen(matches[0]);
      Value *Op1 = codegen(matches[1]);
      llvm::Type *T0 = FType->getParamType(0);
      llvm::Type *T1 = FType->getParamType(1);
      Halide::Type DestType = op->type;
      llvm::Type *DestLLVMType = llvm_type_of(DestType);
      if (T0 != Op0->getType()) {
        Op0 = builder->CreateBitCast(Op0, T0);
      }
      if (T1 != Op1->getType()) {
        Op1 = builder->CreateBitCast(Op1, T1);
      }
      Value *Call;
      if (InvertOperands)
        Call = builder->CreateCall2(F, Op1, Op0);
      else
        Call = builder->CreateCall2(F, Op0, Op1);
      value = builder->CreateBitCast(Call, DestLLVMType);
      return;
    }
  }

  bool B128 = target.has_feature(Halide::Target::HVX_DOUBLE);
  int VecSize = HEXAGON_SINGLE_MODE_VECTOR_SIZE;
  if (B128) VecSize *= 2;

  value = emitBinaryOp(op, vbitwise);
  if (!value) {
    if (op->name == Call::bitwise_not) {
      if (op->type.is_vector() &&
          ((op->type.bytes() * op->type.width) == VecSize)) {
        llvm::Function *F =
          Intrinsic::getDeclaration(module, IPICK(Intrinsic::hexagon_V6_vnot));
        llvm::FunctionType *FType = F->getFunctionType();
        llvm::Type *T0 = FType->getParamType(0);
        Value *Op0 = codegen(op->args[0]);
        if (T0 != Op0->getType()) {
          Op0 = builder->CreateBitCast(Op0, T0);
        }
        Halide::Type DestType = op->type;
        llvm::Type *DestLLVMType = llvm_type_of(DestType);
        Value *Call = builder->CreateCall(F, Op0);
        if (DestLLVMType != Call->getType())
          value = builder->CreateBitCast(Call, DestLLVMType);
        else
          value = Call;
        return;
      }
    } else if (op->name == Call::abs) {
      if (op->type.is_vector() &&
          ((op->type.bytes() * op->type.width) == 2 * VecSize)) {
        // vector sized absdiff should have been covered by the look up table
        // "combiners".
        std::vector<Pattern> doubleAbsDiff;

        doubleAbsDiff.push_back(Pattern(
          abs(WPICK(wild_u8x256 - wild_u8x256,wild_u8x128 - wild_u8x128)),
              IPICK(Intrinsic::hexagon_V6_vabsdiffub)));
        doubleAbsDiff.push_back(Pattern(
          abs(WPICK(wild_u16x128 - wild_u16x128,wild_u16x64 - wild_u16x64)),
              IPICK(Intrinsic::hexagon_V6_vabsdiffuh)));
        doubleAbsDiff.push_back(Pattern(
          abs(WPICK(wild_i16x128 - wild_i16x128,wild_i16x64 - wild_i16x64)),
              IPICK(Intrinsic::hexagon_V6_vabsdiffh)));
        doubleAbsDiff.push_back(Pattern(
          abs(WPICK(wild_i32x64 - wild_i32x64,wild_i32x32 - wild_i32x32)),
              IPICK(Intrinsic::hexagon_V6_vabsdiffw)));

        matches.clear();
        for (size_t I = 0; I < doubleAbsDiff.size(); ++I) {
          const Pattern &P = doubleAbsDiff[I];
          if (expr_match(P.pattern, op, matches)) {
            internal_assert(matches.size() == 2);
            Value *DoubleVector0 = codegen(matches[0]);
            Value *DoubleVector1 = codegen(matches[1]);
            std::vector<Value *> Ops0;
            std::vector<Value *> Ops1;
            getHighAndLowVectors(DoubleVector0, Ops0);
            getHighAndLowVectors(DoubleVector1, Ops1);
            internal_assert(Ops0.size() == 2);
            internal_assert(Ops1.size() == 2);
            std::swap(Ops0[0], Ops1[1]);
            // Now Ops0 has both the low vectors and
            // Ops1 has the high vectors.
            Intrinsic::ID ID = P.ID;
            Value *LowRes =
              CallLLVMIntrinsic(Intrinsic::getDeclaration(module, ID), Ops0);
            Value *HighRes =
              CallLLVMIntrinsic(Intrinsic::getDeclaration(module, ID), Ops1);
            Value *Result = concatVectors(HighRes, LowRes);
            value = convertValueType(Result, llvm_type_of(op->type));
            return;
          }
        }
      }
    }
    CodeGen_Posix::visit(op);
  }
}
llvm::Value *
CodeGen_Hexagon::handleLargeVectors(const Mul *op) {
  std::vector<Expr> Patterns;
  std::vector<Expr> matches;
  Expr wild_u32x64_bc = Broadcast::make(wild_u32, 64);
  Expr wild_i32x64_bc = Broadcast::make(wild_i32, 64);
  Expr wild_u32x128_bc = Broadcast::make(wild_u32, 128);
  Expr wild_i32x128_bc = Broadcast::make(wild_i32, 128);
  bool B128 = target.has_feature(Halide::Target::HVX_DOUBLE);
  Patterns.push_back(WPICK(wild_u32x128, wild_u32x64) *
                     WPICK(wild_u32x128_bc, wild_u32x64_bc));
  Patterns.push_back(WPICK(wild_i32x128, wild_i32x64) *
                     WPICK(wild_i32x128_bc, wild_i32x64_bc));
  Patterns.push_back(WPICK(wild_u32x128_bc, wild_u32x64_bc)
                     * WPICK(wild_u32x128, wild_u32x64));
  Patterns.push_back(WPICK(wild_i32x128_bc, wild_i32x64_bc)
                     * WPICK(wild_i32x128, wild_i32x64));

  for (size_t I = 0; I < Patterns.size(); ++I) {
    Expr pat = Patterns[I];
    if (expr_match(pat, op, matches)) {
      std::vector<Expr> VectorRegisterPairsA;
      std::vector<Expr> VectorRegisterPairsB;
      Expr Vector, Other;
      // 1. Slice the two operands into halves, so we get four register pairs.
      // One of them is a broadcast. Make it half the width.
      if (matches[0].type().is_vector()) {
        Vector = matches[0];
        Other = op->b;
      } else {
        Vector = matches[1];
        Other = op->a;
      }
      slice_into_halves(Vector, VectorRegisterPairsA);
      slice_into_halves(Other, VectorRegisterPairsB);
      Expr A_low = VectorRegisterPairsA[0];
      Expr A_high = VectorRegisterPairsA[1];
      Expr B_low = VectorRegisterPairsB[0];
      Expr B_high = VectorRegisterPairsB[1];
      Value *EvenLanes = codegen(A_low * B_low);
      Value *OddLanes = codegen(A_high * B_high);
      std::vector<Value *>Ops;
      Ops.push_back(EvenLanes);
      Ops.push_back(OddLanes);
      Value *Result = concat_vectors(Ops);
      return convertValueType(Result, llvm_type_of(op->type));    }
  }
  return NULL;
}
void CodeGen_Hexagon:: visit(const Mul *op) {
  bool B128 = target.has_feature(Halide::Target::HVX_DOUBLE);
  int VecSize = HEXAGON_SINGLE_MODE_VECTOR_SIZE;
  if (B128) VecSize *= 2;
  debug(1) << "HexCG: " << op->type << ", " << "visit(Mul)\n";
  if (isLargeVector(op->type, native_vector_bits())) {
    // Consider such Halide code.
    //  ImageParam input(type_of<uint8_t>(), 2);
    //  Func input_32("input_32");
    //  input_32(x, y) = cast<uint32_t>(input(x, y));
    //  Halide::Func rows("rows");
    //  rows(x, y) = (input_32(x,y)) + (10*input_32(x+1,y))
    // + (45 * input_32(x+2,y))  + (120 * input_32(x+3,y)) +
    //  rows.vectorize(x, 64);
    // The multiplication operations here are of type u32x64.
    // These need to be broken down into 4 u32x16 multiplies and then the result
    // needs to composed together.
    value = handleLargeVectors(op);
    if (value)
      return;
  }

  value = emitBinaryOp(op, multiplies);
  if (!value) {
    // There is a good chance we are dealing with
    // vector by scalar kind of multiply instructions.
    Expr A = op->a;

    if (A.type().is_vector() &&
          ((A.type().bytes() * A.type().width) ==
           2*VecSize)) {
      // If it is twice the hexagon vector width, then try
      // splitting into two vector multiplies.
      debug (4) << "HexCG: visit(Const Mul *op) ** \n";
      debug (4) << "op->a:" << op->a << "\n";
      debug (4) << "op->b:" << op->b << "\n";
      int types[] = {16, 32};
      std::vector<Expr> Patterns;
      for (size_t i = 0; i < sizeof(types)/sizeof(types[0]); i++) {
        int HexagonVectorPairSizeInBits = 2 * native_vector_bits();
        Expr WildUCard = Variable::make(UInt(types[i]), "*");
        int Width = HexagonVectorPairSizeInBits / types[i];
        Expr WildUBroadcast = Broadcast::make(WildUCard, Width);
        Expr WildUIntVector = Variable::make(UInt(types[i], Width), "*");

        Expr WildICard = Variable::make(Int(types[i]), "*");
        Expr WildIBroadcast = Broadcast::make(WildICard, Width);
        Expr WildIntVector = Variable::make(Int(types[i], Width), "*");

        Patterns.push_back(WildUIntVector * WildUBroadcast);
        Patterns.push_back(WildUBroadcast * WildUIntVector);
        Patterns.push_back(WildIntVector * WildIBroadcast);
        Patterns.push_back(WildIBroadcast * WildIntVector);
      }
      std::vector<Expr> matches;
      Expr Vec, Other;
      for (size_t I = 0; I < Patterns.size(); ++I) {
        const Expr P = Patterns[I];
        if (expr_match(P, op, matches)) {
          //__builtin_HEXAGON_V6_vmpyhss, __builtin_HEXAGON_V6_hi
          debug (4)<< "HexCG: Going to generate __builtin_HEXAGON_V6_vmpyhss\n";
          // Exactly one of them definitely has to be a vector.
          if (matches[0].type().is_vector()) {
            Vec = matches[0];
            Other = matches[1];
          } else {
            Vec = matches[1];
            Other = matches[0];
          }
          debug(4) << "vector " << Vec << "\n";
          debug(4) << "Broadcast " << Other << "\n";
          const IntImm *Imm = Other.as<IntImm>();
          if (!Imm) {
            const Cast *C = Other.as<Cast>();
            if (C) {
              Imm = C->value.as<IntImm>();
            }
          }
          if (Imm) {
            int ImmValue = Imm->value;
            int ScalarValue = 0;
            Intrinsic::ID IntrinsID = (Intrinsic::ID) 0;
            if (Vec.type().bits == 16
                && ImmValue <= UInt(8).imax()) {
              int A = ImmValue & 0xFF;
              int B = A | (A << 8);
              ScalarValue = B | (B << 16);
              IntrinsID = IPICK(Intrinsic::hexagon_V6_vmpyihb);
            } else if (Vec.type().bits == 32) {
              if (ImmValue <= UInt(8).imax()) {
                int A = ImmValue & 0xFF;
                int B = A | (A << 8);
                ScalarValue = B | (B << 16);
                IntrinsID = IPICK(Intrinsic::hexagon_V6_vmpyiwb);
              } else if (ImmValue <= UInt(16).imax()) {
                ScalarValue = ImmValue & 0xFFFF;
                IntrinsID = IPICK(Intrinsic::hexagon_V6_vmpyiwh);
              } else
                internal_error <<
                  "Cannot deal with an Imm value greater than 16"
                  "bits in generating vmpyi\n";
            } else
              internal_error << "Unhandled case in visit(Mul *)\n";
            Expr ScalarImmExpr = IntImm::make(ScalarValue);
            Value *Scalar = codegen(ScalarImmExpr);
            Value *VectorOp = codegen(Vec);
            std::vector<Value *> Ops;
            debug(4) << "HexCG: Generating vmpyhss\n";

            getHighAndLowVectors(VectorOp, Ops);
            Value *HiCall = Ops[0];  //Odd elements.
            Value *LoCall = Ops[1];  //Even elements
            Ops.clear();
            Ops.push_back(HiCall);
            Ops.push_back(Scalar);
            Value *Call1 =  //Odd elements
              CallLLVMIntrinsic(Intrinsic::
                                getDeclaration(module, IntrinsID), Ops);
            Ops.clear();
            Ops.push_back(LoCall);
            Ops.push_back(Scalar);
            Value *Call2 =        // Even elements.
              CallLLVMIntrinsic(Intrinsic::
                                getDeclaration(module, IntrinsID), Ops);
            Ops.clear();
            Ops.push_back(Call1);
            Ops.push_back(Call2);
            IntrinsID = IPICK(Intrinsic::hexagon_V6_vcombine);
            Value *CombineCall =
              CallLLVMIntrinsic(Intrinsic::
                                getDeclaration(module, IntrinsID), Ops);
            Halide::Type DestType = op->type;
            llvm::Type *DestLLVMType = llvm_type_of(DestType);
            if (DestLLVMType != CombineCall->getType())
                value = builder->CreateBitCast(CombineCall, DestLLVMType);
            else
              value = CombineCall;
            return;
          }
        }
      }
    }
  }
  if (!value) {
    CodeGen_Posix::visit(op);
    return;
  }

}
void CodeGen_Hexagon::visit(const Broadcast *op) {
    bool B128 = target.has_feature(Halide::Target::HVX_DOUBLE);

    //    int Width = op->width;
    Expr WildI32 = Variable::make(Int(32), "*");
    Expr PatternMatch = Broadcast::make(WildI32, CPICK(32,16));
    vector<Expr> Matches;
    if (expr_match(PatternMatch, op, Matches)) {
        //    if (Width == 16) {
      Intrinsic::ID ID = IPICK(Intrinsic::hexagon_V6_lvsplatw);
      llvm::Function *F = Intrinsic::getDeclaration(module, ID);
      Value *Op1 = codegen(op->value);
      value = builder->CreateCall(F, Op1);
      return;
    }
    CodeGen_Posix::visit(op);
}

}}
<|MERGE_RESOLUTION|>--- conflicted
+++ resolved
@@ -100,14 +100,13 @@
   return Internal::Call::make(A.type(), Internal::Call::shift_left, {A, B},
                               Internal::Call::Intrinsic);
 }
-<<<<<<< HEAD
 #endif
-=======
+
 Expr shiftRight(Expr A, Expr B) {
   return Internal::Call::make(A.type(), Internal::Call::shift_right, {A, B},
                               Internal::Call::Intrinsic);
 }
->>>>>>> f149ffc9
+
 Expr u8_(Expr E) {
   return cast (UInt(8, E.type().width), E);
 }
