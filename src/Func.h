#ifndef HALIDE_FUNC_H
#define HALIDE_FUNC_H

/** \file
 *
 * Defines Func - the front-end handle on a halide function, and related classes.
 */

#include "IR.h"
#include "Var.h"
#include "Function.h"
#include "Param.h"
#include "Argument.h"
#include "RDom.h"
#include "JITModule.h"
#include "Image.h"
#include "Target.h"
#include "Tuple.h"
#include "Module.h"

namespace Halide {

/** A class that can represent Vars or RVars. Used for reorder calls
 * which can accept a mix of either. */
struct VarOrRVar {
    VarOrRVar(const std::string &n, bool r) : var(n), rvar(n), is_rvar(r) {}
    VarOrRVar(const Var &v) : var(v), is_rvar(false) {}
    VarOrRVar(const RVar &r) : rvar(r), is_rvar(true) {}
    VarOrRVar(const RDom &r) : rvar(RVar(r)), is_rvar(true) {}

    const std::string &name() const {
        if (is_rvar) return rvar.name();
        else return var.name();
    }

    const Var var;
    const RVar rvar;
    const bool is_rvar;
};

/** A single definition of a Func. May be a pure or update definition. */
class Stage {
    Internal::Schedule schedule;
    void set_dim_type(VarOrRVar var, Internal::ForType t);
    void set_dim_device_api(VarOrRVar var, DeviceAPI device_api);
    void split(const std::string &old, const std::string &outer, const std::string &inner, Expr factor, bool exact);
    std::string stage_name;
public:
    Stage(Internal::Schedule s, const std::string &n) :
        schedule(s), stage_name(n) {s.touched();}

    /** Return a string describing the current var list taking into
     * account all the splits, reorders, and tiles. */
    EXPORT std::string dump_argument_list() const;

    /** Return the name of this stage, e.g. "f.update(2)" */
    EXPORT const std::string &name() const;

    /** Scheduling calls that control how the domain of this stage is
     * traversed. See the documentation for Func for the meanings. */
    // @{

    EXPORT Stage &split(VarOrRVar old, VarOrRVar outer, VarOrRVar inner, Expr factor);
    EXPORT Stage &fuse(VarOrRVar inner, VarOrRVar outer, VarOrRVar fused);
    EXPORT Stage &serial(VarOrRVar var);
    EXPORT Stage &parallel(VarOrRVar var);
    EXPORT Stage &vectorize(VarOrRVar var);
    EXPORT Stage &unroll(VarOrRVar var);
    EXPORT Stage &parallel(VarOrRVar var, Expr task_size);
    EXPORT Stage &vectorize(VarOrRVar var, int factor);
    EXPORT Stage &unroll(VarOrRVar var, int factor);
    EXPORT Stage &tile(VarOrRVar x, VarOrRVar y,
                                VarOrRVar xo, VarOrRVar yo,
                                VarOrRVar xi, VarOrRVar yi, Expr
                                xfactor, Expr yfactor);
    EXPORT Stage &tile(VarOrRVar x, VarOrRVar y,
                                VarOrRVar xi, VarOrRVar yi,
                                Expr xfactor, Expr yfactor);
    EXPORT Stage &reorder(const std::vector<VarOrRVar> &vars);

    template <typename... Args>
    NO_INLINE typename std::enable_if<Internal::all_are_convertible<VarOrRVar, Args...>::value, Stage &>::type
    reorder(VarOrRVar x, VarOrRVar y, Args... args) {
        std::vector<VarOrRVar> collected_args;
        collected_args.push_back(x);
        collected_args.push_back(y);
        Internal::collect_args(collected_args, args...);
        return reorder(collected_args);
    }

    EXPORT Stage &rename(VarOrRVar old_name, VarOrRVar new_name);
    EXPORT Stage specialize(Expr condition);

    EXPORT Stage &gpu_threads(VarOrRVar thread_x, DeviceAPI device_api = DeviceAPI::Default_GPU);
    EXPORT Stage &gpu_threads(VarOrRVar thread_x, VarOrRVar thread_y, DeviceAPI device_api = DeviceAPI::Default_GPU);
    EXPORT Stage &gpu_threads(VarOrRVar thread_x, VarOrRVar thread_y, VarOrRVar thread_z, DeviceAPI device_api = DeviceAPI::Default_GPU);
    EXPORT Stage &gpu_single_thread(DeviceAPI device_api = DeviceAPI::Default_GPU);

    EXPORT Stage &gpu_blocks(VarOrRVar block_x, DeviceAPI device_api = DeviceAPI::Default_GPU);
    EXPORT Stage &gpu_blocks(VarOrRVar block_x, VarOrRVar block_y, DeviceAPI device_api = DeviceAPI::Default_GPU);
    EXPORT Stage &gpu_blocks(VarOrRVar block_x, VarOrRVar block_y, VarOrRVar block_z, DeviceAPI device_api = DeviceAPI::Default_GPU);

    EXPORT Stage &gpu(VarOrRVar block_x, VarOrRVar thread_x, DeviceAPI device_api = DeviceAPI::Default_GPU);
    EXPORT Stage &gpu(VarOrRVar block_x, VarOrRVar block_y,
                               VarOrRVar thread_x, VarOrRVar thread_y,
                               DeviceAPI device_api = DeviceAPI::Default_GPU);
    EXPORT Stage &gpu(VarOrRVar block_x, VarOrRVar block_y, VarOrRVar block_z,
                               VarOrRVar thread_x, VarOrRVar thread_y, VarOrRVar thread_z,
                               DeviceAPI device_api = DeviceAPI::Default_GPU);
    EXPORT Stage &gpu_tile(VarOrRVar x, Expr x_size, DeviceAPI device_api = DeviceAPI::Default_GPU);
    EXPORT Stage &gpu_tile(VarOrRVar x, VarOrRVar y, Expr x_size, Expr y_size,
                                    DeviceAPI device_api = DeviceAPI::Default_GPU);
    EXPORT Stage &gpu_tile(VarOrRVar x, VarOrRVar y, VarOrRVar z,
                                    Expr x_size, Expr y_size, Expr z_size, DeviceAPI device_api = DeviceAPI::Default_GPU);

    EXPORT Stage &allow_race_conditions();
    // @}

    // These calls are for legacy compatibility only.
    EXPORT Stage &cuda_threads(VarOrRVar thread_x) {
        return gpu_threads(thread_x);
    }
    EXPORT Stage &cuda_threads(VarOrRVar thread_x, VarOrRVar thread_y) {
        return gpu_threads(thread_x, thread_y);
    }
    EXPORT Stage &cuda_threads(VarOrRVar thread_x, VarOrRVar thread_y, VarOrRVar thread_z) {
        return gpu_threads(thread_x, thread_y, thread_z);
    }

    EXPORT Stage &cuda_blocks(VarOrRVar block_x) {
        return gpu_blocks(block_x);
    }
    EXPORT Stage &cuda_blocks(VarOrRVar block_x, VarOrRVar block_y) {
        return gpu_blocks(block_x, block_y);
    }
    EXPORT Stage &cuda_blocks(VarOrRVar block_x, VarOrRVar block_y, VarOrRVar block_z) {
        return gpu_blocks(block_x, block_y, block_z);
    }

    EXPORT Stage &cuda(VarOrRVar block_x, VarOrRVar thread_x) {
        return gpu(block_x, thread_x);
    }
    EXPORT Stage &cuda(VarOrRVar block_x, VarOrRVar block_y,
                                VarOrRVar thread_x, VarOrRVar thread_y) {
        return gpu(block_x, thread_x, block_y, thread_y);
    }
    EXPORT Stage &cuda(VarOrRVar block_x, VarOrRVar block_y, VarOrRVar block_z,
                                VarOrRVar thread_x, VarOrRVar thread_y, VarOrRVar thread_z) {
        return gpu(block_x, thread_x, block_y, thread_y, block_z, thread_z);
    }
    EXPORT Stage &cuda_tile(VarOrRVar x, int x_size) {
        return gpu_tile(x, x_size);
    }
    EXPORT Stage &cuda_tile(VarOrRVar x, VarOrRVar y, int x_size, int y_size) {
        return gpu_tile(x, y, x_size, y_size);
    }
    EXPORT Stage &cuda_tile(VarOrRVar x, VarOrRVar y, VarOrRVar z,
                                     int x_size, int y_size, int z_size) {
        return gpu_tile(x, y, z, x_size, y_size, z_size);
    }
};

// For backwards compatibility, keep the ScheduleHandle name.
typedef Stage ScheduleHandle;

/** A fragment of front-end syntax of the form f(x, y, z), where x,
 * y, z are Vars. It could be the left-hand side of a function
 * definition, or it could be a call to a function. We don't know
 * until we see how this object gets used.
 */
class FuncRefExpr;

class FuncRefVar {
    Internal::Function func;
    int implicit_placeholder_pos;
    std::vector<std::string> args;
    std::vector<std::string> args_with_implicit_vars(const std::vector<Expr> &e) const;
public:
    FuncRefVar(Internal::Function, const std::vector<Var> &, int placeholder_pos = -1);

    /**  Use this as the left-hand-side of a definition. */
    EXPORT Stage operator=(Expr);

    /** Use this as the left-hand-side of a definition for a Func with
     * multiple outputs. */
    EXPORT Stage operator=(const Tuple &);

    /** Define this function as a sum reduction over the given
     * expression. The expression should refer to some RDom to sum
     * over. If the function does not already have a pure definition,
     * this sets it to zero.
     */
    EXPORT Stage operator+=(Expr);

    /** Define this function as a sum reduction over the negative of
     * the given expression. The expression should refer to some RDom
     * to sum over. If the function does not already have a pure
     * definition, this sets it to zero.
     */
    EXPORT Stage operator-=(Expr);

    /** Define this function as a product reduction. The expression
     * should refer to some RDom to take the product over. If the
     * function does not already have a pure definition, this sets it
     * to 1.
     */
    EXPORT Stage operator*=(Expr);

    /** Define this function as the product reduction over the inverse
     * of the expression. The expression should refer to some RDom to
     * take the product over. If the function does not already have a
     * pure definition, this sets it to 1.
     */
    EXPORT Stage operator/=(Expr);

    /** Override the usual assignment operator, so that
     * f(x, y) = g(x, y) defines f.
     */
    // @{
    EXPORT Stage operator=(const FuncRefVar &e);
    EXPORT Stage operator=(const FuncRefExpr &e);
    // @}

    /** Use this FuncRefVar as a call to the function, and not as the
     * left-hand-side of a definition. Only works for single-output
     * funcs.
     */
    EXPORT operator Expr() const;

    /** When a FuncRefVar refers to a function that provides multiple
     * outputs, you can access each output as an Expr using
     * operator[] */
    EXPORT Expr operator[](int) const;

    /** How many outputs does the function this refers to produce. */
    EXPORT size_t size() const;

    /** What function is this calling? */
    EXPORT Internal::Function function() const {return func;}
};

/** A fragment of front-end syntax of the form f(x, y, z), where x, y,
 * z are Exprs. If could be the left hand side of an update
 * definition, or it could be a call to a function. We don't know
 * until we see how this object gets used.
 */
class FuncRefExpr {
    Internal::Function func;
    int implicit_placeholder_pos;
    std::vector<Expr> args;
    std::vector<Expr> args_with_implicit_vars(const std::vector<Expr> &e) const;
public:
    FuncRefExpr(Internal::Function, const std::vector<Expr> &,
                int placeholder_pos = -1);
    FuncRefExpr(Internal::Function, const std::vector<std::string> &,
                int placeholder_pos = -1);

    /** Use this as the left-hand-side of an update definition (see
     * \ref RDom). The function must already have a pure definition.
     */
    EXPORT Stage operator=(Expr);

    /** Use this as the left-hand-side of an update definition for a
     * Func with multiple outputs. */
    EXPORT Stage operator=(const Tuple &);

    /** Define this function as a sum reduction over the negative of
     * the given expression. The expression should refer to some RDom
     * to sum over. If the function does not already have a pure
     * definition, this sets it to zero.
     */
    EXPORT Stage operator+=(Expr);

    /** Define this function as a sum reduction over the given
     * expression. The expression should refer to some RDom to sum
     * over. If the function does not already have a pure definition,
     * this sets it to zero.
     */
    EXPORT Stage operator-=(Expr);

    /** Define this function as a product reduction. The expression
     * should refer to some RDom to take the product over. If the
     * function does not already have a pure definition, this sets it
     * to 1.
     */
    EXPORT Stage operator*=(Expr);

    /** Define this function as the product reduction over the inverse
     * of the expression. The expression should refer to some RDom to
     * take the product over. If the function does not already have a
     * pure definition, this sets it to 1.
     */
    EXPORT Stage operator/=(Expr);

    /* Override the usual assignment operator, so that
     * f(x, y) = g(x, y) defines f.
     */
    // @{
    EXPORT Stage operator=(const FuncRefVar &);
    EXPORT Stage operator=(const FuncRefExpr &);
    // @}

    /** Use this as a call to the function, and not the left-hand-side
     * of a definition. Only works for single-output Funcs. */
    EXPORT operator Expr() const;

    /** When a FuncRefExpr refers to a function that provides multiple
     * outputs, you can access each output as an Expr using
     * operator[].
     */
    EXPORT Expr operator[](int) const;

    /** How many outputs does the function this refers to produce. */
    EXPORT size_t size() const;

    /** What function is this calling? */
    EXPORT Internal::Function function() const {return func;}
};

/**
 * Used to determine if the output printed to file should be as a normal string
 * or as an HTML file which can be opened in a browerser and manipulated via JS and CSS.*/
enum StmtOutputFormat {
     Text,
     HTML
};

namespace {
// Helper for deleting custom lowering passes. In the header so that
// it goes in user code on windows, where you can have multiple heaps.
template<typename T>
void delete_lowering_pass(T *pass) {
    delete pass;
}
}

namespace Internal {
struct ErrorBuffer;
class IRMutator;
}


struct Outputs {
    std::string object_name;
    std::string assembly_name;
    std::string bitcode_name;

    Outputs object(const std::string &object_name) {
        Outputs updated = *this;
        updated.object_name = object_name;
        return updated;
    }
    Outputs assembly(const std::string &assembly_name) {
        Outputs updated = *this;
        updated.assembly_name = assembly_name;
        return updated;
    }
    Outputs bitcode(const std::string &bitcode_name) {
        Outputs updated = *this;
        updated.bitcode_name = bitcode_name;
        return updated;
    }
};


/** A halide function. This class represents one stage in a Halide
 * pipeline, and is the unit by which we schedule things. By default
 * they are aggressively inlined, so you are encouraged to make lots
 * of little functions, rather than storing things in Exprs. */
class Func {

    /** A handle on the internal halide function that this
     * represents */
    Internal::Function func;

    /** When you make a reference to this function with fewer
     * arguments than it has dimensions, the argument list is bulked
     * up with 'implicit' vars with canonical names. This lets you
     * pass around partially applied Halide functions. */
    // @{
    int add_implicit_vars(std::vector<Var> &) const;
    int add_implicit_vars(std::vector<Expr> &) const;
    // @}

    /** The lowered imperative form of this function and the target
     * this was lowered for. Cached here so that recompilation doesn't
     * necessarily require re-lowering */
    // @{
    Internal::Stmt lowered;
    Target lowered_target;
    // @}

    /** Lower the func if it hasn't been already. */
    void lower(const Target &t);

    /** A JIT-compiled version of this function that we save so that
     * we don't have to rejit every time we want to evaluated it. */
    Internal::JITModule compiled_module;

    /** Cache compiled JavaScript is JITting with Target::JavaScript. */
    std::string cached_javascript;

    /** Invalidate the cached lowered stmt and compiled module. */
    void invalidate_cache();

    Halide::Internal::JITHandlers jit_handlers;

    /** The random seed to use for realizations of this function. */
    uint32_t random_seed;

    /** Pointers to current types (via Argument) and values of the
     * automatically inferred arguments (buffers and scalars) used to
     * realize this function. Only relevant when jitting. We can hold
     * these things with raw pointers instead of reference-counted
     * handles, because func indirectly holds onto them with
     * reference-counted handles via its value Expr. */
    // @{
    std::vector<Argument> arg_types;
    std::vector<const void *> arg_values;
    // @}

    /** Some of the arg_values need to be rebound on every call if the
     * image params change. The pointers for the scalar params will
     * still be valid though. */
    std::vector<std::pair<int, Internal::Parameter>> image_param_args;

    /** The user context that's used when jitting. This is not settable
     * by user code, but is reserved for internal use.
     * Note that this is an Internal::Parameter (rather than a Param<void*>)
     * so that we can exclude it from the ObjectInstanceRegistry. */
    Internal::Parameter jit_user_context;

    struct CustomLoweringPass {
        Internal::IRMutator *pass;
        void (*deleter)(Internal::IRMutator *);
    };

    /** A set of custom passes to use when lowering this Func. */
    std::vector<CustomLoweringPass> custom_lowering_passes;

    // Helper function for recursive reordering support
    EXPORT Func &reorder_storage(const std::vector<Var> &dims, size_t start);

<<<<<<< HEAD
    /** TODO: docuemnt. Note that externs is modified. */
=======
>>>>>>> 7307d155
    static std::vector<Internal::JITModule> make_externs_jit_module(const Target &target,
                                                                    std::map<std::string, JITExtern> &externs_in_out);

public:

    EXPORT static void test();

    /** Declare a new undefined function with the given name */
    EXPORT explicit Func(const std::string &name);

    /** Declare a new undefined function with an
     * automatically-generated unique name */
    EXPORT Func();

    /** Destructor */
    EXPORT ~Func();

    /** Declare a new function with an automatically-generated unique
     * name, and define it to return the given expression (which may
     * not contain free variables). */
    EXPORT explicit Func(Expr e);

    /** Construct a new Func to wrap an existing, already-define
     * Function object. */
    EXPORT explicit Func(Internal::Function f);

    /** Evaluate this function over some rectangular domain and return
     * the resulting buffer or buffers. Performs compilation if the
     * Func has not previously been realized and jit_compile has not
     * been called. The returned Buffer should probably be instantly
     * wrapped in an Image class of the appropriate type. That is, do
     * this:
     *
     \code
     f(x) = sin(x);
     Image<float> im = f.realize(...);
     \endcode
     *
     * not this:
     *
     \code
     f(x) = sin(x)
     Buffer im = f.realize(...)
     \endcode
     *
     * If your Func has multiple values, because you defined it using
     * a Tuple, then casting the result of a realize call to a buffer
     * or image will produce a run-time error. Instead you should do the
     * following:
     *
     \code
     f(x) = Tuple(x, sin(x));
     Realization r = f.realize(...);
     Image<int> im0 = r[0];
     Image<float> im1 = r[1];
     \endcode
     *
     */
    // @{
    EXPORT Realization realize(std::vector<int32_t> sizes, const Target &target = get_jit_target_from_environment(),
                               const std::map<std::string, JITExtern> &externs = std::map<std::string, JITExtern>());
    EXPORT Realization realize(int x_size, int y_size, int z_size, int w_size,
                               const Target &target = get_jit_target_from_environment(),
                               const std::map<std::string, JITExtern> &externs = std::map<std::string, JITExtern>());
    EXPORT Realization realize(int x_size, int y_size, int z_size,
                               const Target &target = get_jit_target_from_environment(),
                               const std::map<std::string, JITExtern> &externs = std::map<std::string, JITExtern>());
    EXPORT Realization realize(int x_size, int y_size,
                               const Target &target = get_jit_target_from_environment(),
                               const std::map<std::string, JITExtern> &externs = std::map<std::string, JITExtern>());
    EXPORT Realization realize(int x_size = 0,
                               const Target &target = get_jit_target_from_environment(),
                               const std::map<std::string, JITExtern> &externs = std::map<std::string, JITExtern>());
    // @}

    /** Evaluate this function into an existing allocated buffer or
     * buffers. If the buffer is also one of the arguments to the
     * function, strange things may happen, as the pipeline isn't
     * necessarily safe to run in-place. If you pass multiple buffers,
     * they must have matching sizes. */
    // @{
    EXPORT void realize(Realization dst, const Target &target = get_jit_target_from_environment(),
                        const std::map<std::string, JITExtern> &externs = std::map<std::string, JITExtern>());
    EXPORT void realize(Buffer dst, const Target &target = get_jit_target_from_environment(),
                        const std::map<std::string, JITExtern> &externs = std::map<std::string, JITExtern>());

    template<typename T>
      NO_INLINE void realize(Image<T> dst, const Target &target = get_jit_target_from_environment(),
                             const std::map<std::string, JITExtern> &externs = std::map<std::string, JITExtern>()) {
        // Images are expected to exist on-host.
        realize(Buffer(dst), target, externs);
        dst.copy_to_host();
    }
    // @}

    /** For a given size of output, or a given output buffer,
     * determine the bounds required of all unbound ImageParams
     * referenced. Communicates the result by allocating new buffers
     * of the appropriate size and binding them to the unbound
     * ImageParams. */
    // @{
    EXPORT void infer_input_bounds(int x_size = 0, int y_size = 0, int z_size = 0, int w_size = 0,
                                   const std::map<std::string, JITExtern> &externs = std::map<std::string, JITExtern>());
    EXPORT void infer_input_bounds(Realization dst,
                                   const std::map<std::string, JITExtern> &externs = std::map<std::string, JITExtern>());
    EXPORT void infer_input_bounds(Buffer dst,
                                   const std::map<std::string, JITExtern> &externs = std::map<std::string, JITExtern>());
    // @}

    /** Statically compile this function to llvm bitcode, with the
     * given filename (which should probably end in .bc), type
     * signature, and C function name (which defaults to the same name
     * as this halide function */
    //@{
    EXPORT void compile_to_bitcode(const std::string &filename, const std::vector<Argument> &, const std::string &fn_name,
                                   const Target &target = get_target_from_environment());
    EXPORT void compile_to_bitcode(const std::string &filename, const std::vector<Argument> &,
                                   const Target &target = get_target_from_environment());
    // @}

    /** Statically compile this function to an object file, with the
     * given filename (which should probably end in .o or .obj), type
     * signature, and C function name (which defaults to the same name
     * as this halide function. You probably don't want to use this
     * directly; call compile_to_file instead. */
    //@{
    EXPORT void compile_to_object(const std::string &filename, const std::vector<Argument> &, const std::string &fn_name,
                                  const Target &target = get_target_from_environment());
    EXPORT void compile_to_object(const std::string &filename, const std::vector<Argument> &,
                                  const Target &target = get_target_from_environment());
    // @}

    /** Emit a header file with the given filename for this
     * function. The header will define a function with the type
     * signature given by the second argument, and a name given by the
     * third. The name defaults to the same name as this halide
     * function. You don't actually have to have defined this function
     * yet to call this. You probably don't want to use this directly;
     * call compile_to_file instead. */
    EXPORT void compile_to_header(const std::string &filename, const std::vector<Argument> &, const std::string &fn_name = "",
                                  const Target &target = get_target_from_environment());

    /** Statically compile this function to text assembly equivalent
     * to the object file generated by compile_to_object. This is
     * useful for checking what Halide is producing without having to
     * disassemble anything, or if you need to feed the assembly into
     * some custom toolchain to produce an object file (e.g. iOS) */
    //@{
    EXPORT void compile_to_assembly(const std::string &filename, const std::vector<Argument> &, const std::string &fn_name,
                                    const Target &target = get_target_from_environment());
    EXPORT void compile_to_assembly(const std::string &filename, const std::vector<Argument> &,
                                    const Target &target = get_target_from_environment());
    // @}

    /** Statically compile this function to C source code. This is
     * useful for providing fallback code paths that will compile on
     * many platforms. Vectorization will fail, and parallelization
     * will produce serial code. */
    EXPORT void compile_to_c(const std::string &filename,
                             const std::vector<Argument> &,
                             const std::string &fn_name = "",
                             const Target &target = get_target_from_environment());

    /** Statically compile this function to JavaScript source code. At
     * present vectorization will fail, and parallelization will
     * produce serial code. 
     * TODO: Make the string vs. stream API here consistent across other source code
     * compilation methods. (Stream output is needed internally to realize for JS, so
     * it is provided here.) */
    EXPORT void compile_to_javascript(const std::string &filename,
                                      std::vector<Argument>,
                                      const std::string &fn_name = "",
                                      const Target &target = get_target_from_environment());

    /** Write out an internal representation of lowered code. Useful
     * for analyzing and debugging scheduling. Can emit html or plain
     * text. */
    EXPORT void compile_to_lowered_stmt(const std::string &filename,
                                        const std::vector<Argument> &args,
                                        StmtOutputFormat fmt = Text,
                                        const Target &target = get_target_from_environment());

    /** Write out the loop nests specified by the schedule for this
     * Function. Helpful for understanding what a schedule is
     * doing. */
    EXPORT void print_loop_nest();

    /** Compile to object file and header pair, with the given
     * arguments. Also names the C function to match the first
     * argument.
     */
    // @{
    EXPORT void compile_to_file(const std::string &filename_prefix, const std::vector<Argument> &args,
                                const Target &target = get_target_from_environment());
    // @}

    /** Store an internal representation of lowered code as a self
     * contained Module suitable for further compilation. */
    EXPORT Module compile_to_module(const std::vector<Argument> &args, const std::string &fn_name = "",
                                    const Target &target = get_target_from_environment());

    /** Compile and generate multiple target files with single call.
     * Deduces target files based on filenames specified in
     * output_files struct.
     */
    EXPORT void compile_to(const Outputs &output_files,
                           std::vector<Argument> args,
                           const std::string &fn_name,
                           const Target &target = get_target_from_environment());

    /** Eagerly jit compile the function to machine code. This
     * normally happens on the first call to realize. If you're
     * running your halide pipeline inside time-sensitive code and
     * wish to avoid including the time taken to compile a pipeline,
     * then you can call this ahead of time. Default is to use the Target
     * returned from Halide::get_jit_target_from_environment()
     */
<<<<<<< HEAD
    EXPORT void compile_jit(const Target &target = get_jit_target_from_environment(),
                            const std::map<std::string, JITExtern> &externs = std::map<std::string, JITExtern>());
=======
    EXPORT void *compile_jit(const Target &target = get_jit_target_from_environment(),
                             const std::map<std::string, JITExtern> &externs = std::map<std::string, JITExtern>());
>>>>>>> 7307d155

    /** Set the error handler function that be called in the case of
     * runtime errors during halide pipelines. If you are compiling
     * statically, you can also just define your own function with
     * signature
     \code
     extern "C" void halide_error(void *user_context, const char *);
     \endcode
     * This will clobber Halide's version.
     */
    EXPORT void set_error_handler(void (*handler)(void *, const char *));

    /** Set a custom malloc and free for halide to use. Malloc should
     * return 32-byte aligned chunks of memory, and it should be safe
     * for Halide to read slightly out of bounds (up to 8 bytes before
     * the start or beyond the end). If compiling statically, routines
     * with appropriate signatures can be provided directly
    \code
     extern "C" void *halide_malloc(void *, size_t)
     extern "C" void halide_free(void *, void *)
     \endcode
     * These will clobber Halide's versions. See \file HalideRuntime.h
     * for declarations.
     */
    EXPORT void set_custom_allocator(void *(*malloc)(void *, size_t),
                                     void (*free)(void *, void *));

    /** Set a custom task handler to be called by the parallel for
     * loop. It is useful to set this if you want to do some
     * additional bookkeeping at the granularity of parallel
     * tasks. The default implementation does this:
     \code
     extern "C" int halide_do_task(void *user_context,
                                   int (*f)(void *, int, uint8_t *),
                                   int idx, uint8_t *state) {
         return f(user_context, idx, state);
     }
     \endcode
     * If you are statically compiling, you can also just define your
     * own version of the above function, and it will clobber Halide's
     * version.
     *
     * If you're trying to use a custom parallel runtime, you probably
     * don't want to call this. See instead \ref Func::set_custom_do_par_for .
    */
    EXPORT void set_custom_do_task(
        int (*custom_do_task)(void *, int (*)(void *, int, uint8_t *),
                              int, uint8_t *));

    /** Set a custom parallel for loop launcher. Useful if your app
     * already manages a thread pool. The default implementation is
     * equivalent to this:
     \code
     extern "C" int halide_do_par_for(void *user_context,
                                      int (*f)(void *, int, uint8_t *),
                                      int min, int extent, uint8_t *state) {
         int exit_status = 0;
         parallel for (int idx = min; idx < min+extent; idx++) {
             int job_status = halide_do_task(user_context, f, idx, state);
             if (job_status) exit_status = job_status;
         }
         return exit_status;
     }
     \endcode
     *
     * However, notwithstanding the above example code, if one task
     * fails, we may skip over other tasks, and if two tasks return
     * different error codes, we may select one arbitrarily to return.
     *
     * If you are statically compiling, you can also just define your
     * own version of the above function, and it will clobber Halide's
     * version.
     */
    EXPORT void set_custom_do_par_for(
        int (*custom_do_par_for)(void *, int (*)(void *, int, uint8_t *), int,
                                 int, uint8_t *));

    /** Set custom routines to call when tracing is enabled. Call this
     * on the output Func of your pipeline. This then sets custom
     * routines for the entire pipeline, not just calls to this
     * Func.
     *
     * If you are statically compiling, you can also just define your
     * own versions of the tracing functions (see HalideRuntime.h),
     * and they will clobber Halide's versions. */
    EXPORT void set_custom_trace(int (*trace_fn)(void *, const halide_trace_event *));

    /** Set the function called to print messages from the runtime.
     * If you are compiling statically, you can also just define your
     * own function with signature
     \code
     extern "C" void halide_print(void *user_context, const char *);
     \endcode
     * This will clobber Halide's version.
     */
    EXPORT void set_custom_print(void (*handler)(void *, const char *));

    /** Add a custom pass to be used during lowering. It is run after
     * all other lowering passes. Can be used to verify properties of
     * the lowered Stmt, instrument it with extra code, or otherwise
     * modify it. The Func takes ownership of the pass, and will call
     * delete on it when the Func goes out of scope. So don't pass a
     * stack object, or share pass instances between multiple
     * Funcs. */
    template<typename T>
    void add_custom_lowering_pass(T *pass) {
        // Template instantiate a custom deleter for this type, then
        // cast it to a deleter that takes a IRMutator *. The custom
        // deleter lives in user code, so that deletion is on the same
        // heap as construction (I hate Windows).
        void (*deleter)(Internal::IRMutator *) =
            (void (*)(Internal::IRMutator *))(&delete_lowering_pass<T>);
        add_custom_lowering_pass(pass, deleter);
    }

    /** Add a custom pass to be used during lowering, with the
     * function that will be called to delete it also passed in. Set
     * it to NULL if you wish to retain ownership of the object. */
    EXPORT void add_custom_lowering_pass(Internal::IRMutator *pass, void (*deleter)(Internal::IRMutator *));

    /** Remove all previously-set custom lowering passes */
    EXPORT void clear_custom_lowering_passes();

    /** When this function is compiled, include code that dumps its
     * values to a file after it is realized, for the purpose of
     * debugging.
     *
     * If filename ends in ".tif" or ".tiff" (case insensitive) the file
     * is in TIFF format and can be read by standard tools. Oherwise, the
     * file format is as follows:
     *
     * All data is in the byte-order of the target platform.  First, a
     * 20 byte-header containing four 32-bit ints, giving the extents
     * of the first four dimensions.  Dimensions beyond four are
     * folded into the fourth.  Then, a fifth 32-bit int giving the
     * data type of the function. The typecodes are given by: float =
     * 0, double = 1, uint8_t = 2, int8_t = 3, uint16_t = 4, int16_t =
     * 5, uint32_t = 6, int32_t = 7, uint64_t = 8, int64_t = 9. The
     * data follows the header, as a densely packed array of the given
     * size and the given type. If given the extension .tmp, this file
     * format can be natively read by the program ImageStack. */
    EXPORT void debug_to_file(const std::string &filename);

    /** The name of this function, either given during construction,
     * or automatically generated. */
    EXPORT const std::string &name() const;

    /** Get the pure arguments. */
    EXPORT std::vector<Var> args() const;

    /** The right-hand-side value of the pure definition of this
     * function. Causes an error if there's no pure definition, or if
     * the function is defined to return multiple values. */
    EXPORT Expr value() const;

    /** The values returned by this function. An error if the function
     * has not been been defined. Returns a Tuple with one element for
     * functions defined to return a single value. */
    EXPORT Tuple values() const;

    /** Does this function have at least a pure definition. */
    EXPORT bool defined() const;

    /** Get the left-hand-side of the update definition. An empty
     * vector if there's no update definition. If there are
     * multiple update definitions for this function, use the
     * argument to select which one you want. */
    EXPORT const std::vector<Expr> &update_args(int idx = 0) const;

    /** Get the right-hand-side of an update definition. An error if
     * there's no update definition. If there are multiple
     * update definitions for this function, use the argument to
     * select which one you want. */
    EXPORT Expr update_value(int idx = 0) const;

    /** Get the right-hand-side of an update definition for
     * functions that returns multiple values. An error if there's no
     * update definition. Returns a Tuple with one element for
     * functions that return a single value. */
    EXPORT Tuple update_values(int idx = 0) const;

    /** Get the reduction domain for an update definition, if there is
     * one. */
    EXPORT RDom reduction_domain(int idx = 0) const;

    /** Does this function have at least one update definition? */
    EXPORT bool has_update_definition() const;

    /** How many update definitions does this function have? */
    EXPORT int num_update_definitions() const;

    /** Is this function an external stage? That is, was it defined
     * using define_extern? */
    EXPORT bool is_extern() const;

    /** Add an extern definition for this Func. This lets you define a
     * Func that represents an external pipeline stage. You can, for
     * example, use it to wrap a call to an extern library such as
     * fftw. */
    // @{
    EXPORT void define_extern(const std::string &function_name,
                              const std::vector<ExternFuncArgument> &params,
                              Type t,
                              int dimensionality) {
        define_extern(function_name, params, Internal::vec<Type>(t), dimensionality);
    }

    EXPORT void define_extern(const std::string &function_name,
                              const std::vector<ExternFuncArgument> &params,
                              const std::vector<Type> &types,
                              int dimensionality);
    // @}

    /** Get the types of the outputs of this Func. */
    EXPORT const std::vector<Type> &output_types() const;

    /** Get the number of outputs of this Func. Corresponds to the
     * size of the Tuple this Func was defined to return. */
    EXPORT int outputs() const;

    /** Get the name of the extern function called for an extern
     * definition. */
    EXPORT const std::string &extern_function_name() const;

    /** The dimensionality (number of arguments) of this
     * function. Zero if the function is not yet defined. */
    EXPORT int dimensions() const;

    /** Construct either the left-hand-side of a definition, or a call
     * to a functions that happens to only contain vars as
     * arguments. If the function has already been defined, and fewer
     * arguments are given than the function has dimensions, then
     * enough implicit vars are added to the end of the argument list
     * to make up the difference (see \ref Var::implicit) */
    // @{
    EXPORT FuncRefVar operator()(std::vector<Var>) const;

    template <typename... Args>
    NO_INLINE typename std::enable_if<Internal::all_are_convertible<Var, Args...>::value, FuncRefVar>::type
    operator()(Args... args) const {
        std::vector<Var> collected_args;
        Internal::collect_args(collected_args, args...);
        return this->operator()(collected_args);
    }
    // @}

    /** Either calls to the function, or the left-hand-side of a
     * update definition (see \ref RDom). If the function has
     * already been defined, and fewer arguments are given than the
     * function has dimensions, then enough implicit vars are added to
     * the end of the argument list to make up the difference. (see
     * \ref Var::implicit)*/
    // @{
    EXPORT FuncRefExpr operator()(std::vector<Expr>) const;

    template <typename... Args>
    NO_INLINE typename std::enable_if<Internal::all_are_convertible<Expr, Args...>::value, FuncRefExpr>::type
    operator()(Expr x, Args... args) const {
        std::vector<Expr> collected_args;
        collected_args.push_back(x);
        Internal::collect_args(collected_args, args...);
        return (*this)(collected_args);
    }
    // @}

    /** Split a dimension into inner and outer subdimensions with the
     * given names, where the inner dimension iterates from 0 to
     * factor-1. The inner and outer subdimensions can then be dealt
     * with using the other scheduling calls. It's ok to reuse the old
     * variable name as either the inner or outer variable. */
    EXPORT Func &split(VarOrRVar old, VarOrRVar outer, VarOrRVar inner, Expr factor);

    /** Join two dimensions into a single fused dimenion. The fused
     * dimension covers the product of the extents of the inner and
     * outer dimensions given. */
    EXPORT Func &fuse(VarOrRVar inner, VarOrRVar outer, VarOrRVar fused);

    /** Mark a dimension to be traversed serially. This is the default. */
    EXPORT Func &serial(VarOrRVar var);

    /** Mark a dimension to be traversed in parallel */
    EXPORT Func &parallel(VarOrRVar var);

    /** Split a dimension by the given task_size, and the parallelize the
     * outer dimension. This creates parallel tasks that have size
     * task_size. After this call, var refers to the outer dimension of
     * the split. The inner dimension has a new anonymous name. If you
     * wish to mutate it, or schedule with respect to it, do the split
     * manually. */
    EXPORT Func &parallel(VarOrRVar var, Expr task_size);

    /** Mark a dimension to be computed all-at-once as a single
     * vector. The dimension should have constant extent -
     * e.g. because it is the inner dimension following a split by a
     * constant factor. For most uses of vectorize you want the two
     * argument form. The variable to be vectorized should be the
     * innermost one. */
    EXPORT Func &vectorize(VarOrRVar var);

    /** Mark a dimension to be completely unrolled. The dimension
     * should have constant extent - e.g. because it is the inner
     * dimension following a split by a constant factor. For most uses
     * of unroll you want the two-argument form. */
    EXPORT Func &unroll(VarOrRVar var);

    /** Split a dimension by the given factor, then vectorize the
     * inner dimension. This is how you vectorize a loop of unknown
     * size. The variable to be vectorized should be the innermost
     * one. After this call, var refers to the outer dimension of the
     * split. */
    EXPORT Func &vectorize(VarOrRVar var, int factor);

    /** Split a dimension by the given factor, then unroll the inner
     * dimension. This is how you unroll a loop of unknown size by
     * some constant factor. After this call, var refers to the outer
     * dimension of the split. */
    EXPORT Func &unroll(VarOrRVar var, int factor);

    /** Statically declare that the range over which a function should
     * be evaluated is given by the second and third arguments. This
     * can let Halide perform some optimizations. E.g. if you know
     * there are going to be 4 color channels, you can completely
     * vectorize the color channel dimension without the overhead of
     * splitting it up. If bounds inference decides that it requires
     * more of this function than the bounds you have stated, a
     * runtime error will occur when you try to run your pipeline. */
    EXPORT Func &bound(Var var, Expr min, Expr extent);

    /** Split two dimensions at once by the given factors, and then
     * reorder the resulting dimensions to be xi, yi, xo, yo from
     * innermost outwards. This gives a tiled traversal. */
    EXPORT Func &tile(VarOrRVar x, VarOrRVar y,
                      VarOrRVar xo, VarOrRVar yo,
                      VarOrRVar xi, VarOrRVar yi,
                      Expr xfactor, Expr yfactor);

    /** A shorter form of tile, which reuses the old variable names as
     * the new outer dimensions */
    EXPORT Func &tile(VarOrRVar x, VarOrRVar y,
                      VarOrRVar xi, VarOrRVar yi,
                      Expr xfactor, Expr yfactor);

    /** Reorder variables to have the given nesting order, from
     * innermost out */
    EXPORT Func &reorder(const std::vector<VarOrRVar> &vars);

    template <typename... Args>
    NO_INLINE typename std::enable_if<Internal::all_are_convertible<VarOrRVar, Args...>::value, Func &>::type
    reorder(VarOrRVar x, VarOrRVar y, Args... args) {
        std::vector<VarOrRVar> collected_args;
        collected_args.push_back(x);
        collected_args.push_back(y);
        Internal::collect_args(collected_args, args...);
        return reorder(collected_args);
    }

    /** Rename a dimension. Equivalent to split with a inner size of one. */
    EXPORT Func &rename(VarOrRVar old_name, VarOrRVar new_name);

    /** Specify that race conditions are permitted for this Func,
     * which enables parallelizing over RVars even when Halide cannot
     * prove that it is safe to do so. Use this with great caution,
     * and only if you can prove to yourself that this is safe, as it
     * may result in a non-deterministic routine that returns
     * different values at different times or on different machines. */
    EXPORT Func &allow_race_conditions();


    /** Specialize a Func. This creates a special-case version of the
     * Func where the given condition is true. The most effective
     * conditions are those of the form param == value, and boolean
     * Params. Consider a simple example:
     \code
     f(x) = x + select(cond, 0, 1);
     f.compute_root();
     \endcode
     * This is equivalent to:
     \code
     for (int x = 0; x < width; x++) {
       f[x] = x + (cond ? 0 : 1);
     }
     \endcode
     * Adding the scheduling directive:
     \code
     f.specialize(cond)
     \endcode
     * makes it equivalent to:
     \code
     if (cond) {
       for (int x = 0; x < width; x++) {
         f[x] = x;
       }
     } else {
       for (int x = 0; x < width; x++) {
         f[x] = x + 1;
       }
     }
     \endcode
     * Note that the inner loops have been simplified. In the first
     * path Halide knows that cond is true, and in the second path
     * Halide knows that it is false.
     *
     * The specialized version gets its own schedule, which inherits
     * every directive made about the parent Func's schedule so far
     * except for its specializations. This method returns a handle to
     * the new schedule. If you wish to retrieve the specialized
     * sub-schedule again later, you can call this method with the
     * same condition. Consider the following example of scheduling
     * the specialized version:
     *
     \code
     f(x) = x;
     f.compute_root();
     f.specialize(width > 1).unroll(x, 2);
     \endcode
     * Assuming for simplicity that width is even, this is equivalent to:
     \code
     if (width > 1) {
       for (int x = 0; x < width/2; x++) {
         f[2*x] = 2*x;
         f[2*x + 1] = 2*x + 1;
       }
     } else {
       for (int x = 0; x < width/2; x++) {
         f[x] = x;
       }
     }
     \endcode
     * For this case, it may be better to schedule the un-specialized
     * case instead:
     \code
     f(x) = x;
     f.compute_root();
     f.specialize(width == 1); // Creates a copy of the schedule so far.
     f.unroll(x, 2); // Only applies to the unspecialized case.
     \endcode
     * This is equivalent to:
     \code
     if (width == 1) {
       f[0] = 0;
     } else {
       for (int x = 0; x < width/2; x++) {
         f[2*x] = 2*x;
         f[2*x + 1] = 2*x + 1;
       }
     }
     \endcode
     * This can be a good way to write a pipeline that splits,
     * vectorizes, or tiles, but can still handle small inputs.
     *
     * If a Func has several specializations, the first matching one
     * will be used, so the order in which you define specializations
     * is significant. For example:
     *
     \code
     f(x) = x + select(cond1, a, b) - select(cond2, c, d);
     f.specialize(cond1);
     f.specialize(cond2);
     \endcode
     * is equivalent to:
     \code
     if (cond1) {
       for (int x = 0; x < width; x++) {
         f[x] = x + a - (cond2 ? c : d);
       }
     } else if (cond2) {
       for (int x = 0; x < width; x++) {
         f[x] = x + b - c;
       }
     } else {
       for (int x = 0; x < width; x++) {
         f[x] = x + b - d;
       }
     }
     \endcode
     *
     * Specializations may in turn be specialized, which creates a
     * nested if statement in the generated code.
     *
     \code
     f(x) = x + select(cond1, a, b) - select(cond2, c, d);
     f.specialize(cond1).specialize(cond2);
     \endcode
     * This is equivalent to:
     \code
     if (cond1) {
       if (cond2) {
         for (int x = 0; x < width; x++) {
           f[x] = x + a - c;
         }
       } else {
         for (int x = 0; x < width; x++) {
           f[x] = x + a - d;
         }
       }
     } else {
       for (int x = 0; x < width; x++) {
         f[x] = x + b - (cond2 ? c : d);
       }
     }
     \endcode
     * To create a 4-way if statement that simplifies away all of the
     * ternary operators above, you could say:
     \code
     f.specialize(cond1).specialize(cond2);
     f.specialize(cond2);
     \endcode
     * or
     \code
     f.specialize(cond1 && cond2);
     f.specialize(cond1);
     f.specialize(cond2);
     \endcode
     *
     * Any prior Func which is compute_at some variable of this Func
     * gets separately included in all paths of the generated if
     * statement. The Var in the compute_at call to must exist in all
     * paths, but it may have been generated via a different path of
     * splits, fuses, and renames. This can be used somewhat
     * creatively. Consider the following code:
     \code
     g(x, y) = 8*x;
     f(x, y) = g(x, y) + 1;
     f.compute_root().specialize(cond);
     Var g_loop;
     f.specialize(cond).rename(y, g_loop);
     f.rename(x, g_loop);
     g.compute_at(f, g_loop);
     \endcode
     * When cond is true, this is equivalent to g.compute_at(f,y).
     * When it is false, this is equivalent to g.compute_at(f,x).
     */
    EXPORT Stage specialize(Expr condition);

    /** Tell Halide that the following dimensions correspond to GPU
     * thread indices. This is useful if you compute a producer
     * function within the block indices of a consumer function, and
     * want to control how that function's dimensions map to GPU
     * threads. If the selected target is not an appropriate GPU, this
     * just marks those dimensions as parallel. */
    // @{
    EXPORT Func &gpu_threads(VarOrRVar thread_x, DeviceAPI device_api = DeviceAPI::Default_GPU);
    EXPORT Func &gpu_threads(VarOrRVar thread_x, VarOrRVar thread_y, DeviceAPI device_api = DeviceAPI::Default_GPU);
    EXPORT Func &gpu_threads(VarOrRVar thread_x, VarOrRVar thread_y, VarOrRVar thread_z, DeviceAPI device_api = DeviceAPI::Default_GPU);
    // @}

    /** Tell Halide to run this stage using a single gpu thread and
     * block. This is not an efficient use of your GPU, but it can be
     * useful to avoid copy-back for intermediate update stages that
     * touch a very small part of your Func. */
    EXPORT Func &gpu_single_thread(DeviceAPI device_api = DeviceAPI::Default_GPU);

    /** \deprecated Old name for #gpu_threads. */
    // @{
    EXPORT Func &cuda_threads(VarOrRVar thread_x) {
        return gpu_threads(thread_x);
    }
    EXPORT Func &cuda_threads(VarOrRVar thread_x, VarOrRVar thread_y) {
        return gpu_threads(thread_x, thread_y);
    }
    EXPORT Func &cuda_threads(VarOrRVar thread_x, VarOrRVar thread_y, VarOrRVar thread_z) {
        return gpu_threads(thread_x, thread_y, thread_z);
    }
    // @}

    /** Tell Halide that the following dimensions correspond to GPU
     * block indices. This is useful for scheduling stages that will
     * run serially within each GPU block. If the selected target is
     * not ptx, this just marks those dimensions as parallel. */
    // @{
    EXPORT Func &gpu_blocks(VarOrRVar block_x, DeviceAPI device_api = DeviceAPI::Default_GPU);
    EXPORT Func &gpu_blocks(VarOrRVar block_x, VarOrRVar block_y, DeviceAPI device_api = DeviceAPI::Default_GPU);
    EXPORT Func &gpu_blocks(VarOrRVar block_x, VarOrRVar block_y, VarOrRVar block_z, DeviceAPI device_api = DeviceAPI::Default_GPU);
    // @}

    /** \deprecated Old name for #gpu_blocks. */
    // @{
    EXPORT Func &cuda_blocks(VarOrRVar block_x) {
        return gpu_blocks(block_x);
    }
    EXPORT Func &cuda_blocks(VarOrRVar block_x, VarOrRVar block_y) {
        return gpu_blocks(block_x, block_y);
    }
    EXPORT Func &cuda_blocks(VarOrRVar block_x, VarOrRVar block_y, VarOrRVar block_z) {
        return gpu_blocks(block_x, block_y, block_z);
    }
    // @}

    /** Tell Halide that the following dimensions correspond to GPU
     * block indices and thread indices. If the selected target is not
     * ptx, these just mark the given dimensions as parallel. The
     * dimensions are consumed by this call, so do all other
     * unrolling, reordering, etc first. */
    // @{
    EXPORT Func &gpu(VarOrRVar block_x, VarOrRVar thread_x, DeviceAPI device_api = DeviceAPI::Default_GPU);
    EXPORT Func &gpu(VarOrRVar block_x, VarOrRVar block_y,
                     VarOrRVar thread_x, VarOrRVar thread_y, DeviceAPI device_api = DeviceAPI::Default_GPU);
    EXPORT Func &gpu(VarOrRVar block_x, VarOrRVar block_y, VarOrRVar block_z,
                     VarOrRVar thread_x, VarOrRVar thread_y, VarOrRVar thread_z, DeviceAPI device_api = DeviceAPI::Default_GPU);
    // @}

    /** \deprecated Old name for #gpu. */
    // @{
    EXPORT Func &cuda(VarOrRVar block_x, VarOrRVar thread_x) {
        return gpu(block_x, thread_x);
    }
    EXPORT Func &cuda(VarOrRVar block_x, VarOrRVar block_y,
                      VarOrRVar thread_x, VarOrRVar thread_y) {
        return gpu(block_x, thread_x, block_y, thread_y);
    }
    EXPORT Func &cuda(VarOrRVar block_x, VarOrRVar block_y, VarOrRVar block_z,
                      VarOrRVar thread_x, VarOrRVar thread_y, VarOrRVar thread_z) {
        return gpu(block_x, thread_x, block_y, thread_y, block_z, thread_z);
    }
    // @}

    /** Short-hand for tiling a domain and mapping the tile indices
     * to GPU block indices and the coordinates within each tile to
     * GPU thread indices. Consumes the variables given, so do all
     * other scheduling first. */
    // @{
    EXPORT Func &gpu_tile(VarOrRVar x, int x_size, DeviceAPI device_api = DeviceAPI::Default_GPU);
    EXPORT Func &gpu_tile(VarOrRVar x, VarOrRVar y, int x_size, int y_size, DeviceAPI device_api = DeviceAPI::Default_GPU);
    EXPORT Func &gpu_tile(VarOrRVar x, VarOrRVar y, VarOrRVar z,
                          int x_size, int y_size, int z_size, DeviceAPI device_api = DeviceAPI::Default_GPU);
    // @}

    /** \deprecated Old name for #gpu_tile. */
    // @{
    EXPORT Func &cuda_tile(VarOrRVar x, int x_size) {
        return gpu_tile(x, x_size);
    }
    EXPORT Func &cuda_tile(VarOrRVar x, VarOrRVar y, int x_size, int y_size) {
        return gpu_tile(x, y, x_size, y_size);
    }
    EXPORT Func &cuda_tile(VarOrRVar x, VarOrRVar y, VarOrRVar z,
                           int x_size, int y_size, int z_size) {
        return gpu_tile(x, y, z, x_size, y_size, z_size);
    }
    // @}

    /** Schedule for execution using coordinate-based hardware api.
     * GLSL and Renderscript are examples of those. Conceptually, this is
     * similar to parallelization over 'x' and 'y' (since GLSL shaders compute
     * individual output pixels in parallel) and vectorization over 'c'
     * (since GLSL/RS implicitly vectorizes the color channel). */
    EXPORT Func &shader(Var x, Var y, Var c, DeviceAPI device_api);

    /** Schedule for execution as GLSL kernel. */
    EXPORT Func &glsl(Var x, Var y, Var c);

    /** Specify how the storage for the function is laid out. These
     * calls let you specify the nesting order of the dimensions. For
     * example, foo.reorder_storage(y, x) tells Halide to use
     * column-major storage for any realizations of foo, without
     * changing how you refer to foo in the code. You may want to do
     * this if you intend to vectorize across y. When representing
     * color images, foo.reorder_storage(c, x, y) specifies packed
     * storage (red, green, and blue values adjacent in memory), and
     * foo.reorder_storage(x, y, c) specifies planar storage (entire
     * red, green, and blue images one after the other in memory).
     *
     * If you leave out some dimensions, those remain in the same
     * positions in the nesting order while the specified variables
     * are reordered around them. */
    // @{
    EXPORT Func &reorder_storage(const std::vector<Var> &dims);

    EXPORT Func &reorder_storage(Var x, Var y);
    template <typename... Args>
    NO_INLINE typename std::enable_if<Internal::all_are_convertible<Var, Args...>::value, Func &>::type
    reorder_storage(Var x, Var y, Args... args) {
        std::vector<Var> collected_args;
        collected_args.push_back(x);
        collected_args.push_back(y);
        Internal::collect_args(collected_args, args...);
        return reorder_storage(collected_args);
    }
    // @}

    /** Compute this function as needed for each unique value of the
     * given var for the given calling function f.
     *
     * For example, consider the simple pipeline:
     \code
     Func f, g;
     Var x, y;
     g(x, y) = x*y;
     f(x, y) = g(x, y) + g(x, y+1) + g(x+1, y) + g(x+1, y+1);
     \endcode
     *
     * If we schedule f like so:
     *
     \code
     g.compute_at(f, x);
     \endcode
     *
     * Then the C code equivalent to this pipeline will look like this
     *
     \code

     int f[height][width];
     for (int y = 0; y < height; y++) {
         for (int x = 0; x < width; x++) {
             int g[2][2];
             g[0][0] = x*y;
             g[0][1] = (x+1)*y;
             g[1][0] = x*(y+1);
             g[1][1] = (x+1)*(y+1);
             f[y][x] = g[0][0] + g[1][0] + g[0][1] + g[1][1];
         }
     }

     \endcode
     *
     * The allocation and computation of g is within f's loop over x,
     * and enough of g is computed to satisfy all that f will need for
     * that iteration. This has excellent locality - values of g are
     * used as soon as they are computed, but it does redundant
     * work. Each value of g ends up getting computed four times. If
     * we instead schedule f like so:
     *
     \code
     g.compute_at(f, y);
     \endcode
     *
     * The equivalent C code is:
     *
     \code
     int f[height][width];
     for (int y = 0; y < height; y++) {
         int g[2][width+1];
         for (int x = 0; x < width; x++) {
             g[0][x] = x*y;
             g[1][x] = x*(y+1);
         }
         for (int x = 0; x < width; x++) {
             f[y][x] = g[0][x] + g[1][x] + g[0][x+1] + g[1][x+1];
         }
     }
     \endcode
     *
     * The allocation and computation of g is within f's loop over y,
     * and enough of g is computed to satisfy all that f will need for
     * that iteration. This does less redundant work (each point in g
     * ends up being evaluated twice), but the locality is not quite
     * as good, and we have to allocate more temporary memory to store
     * g.
     */
    EXPORT Func &compute_at(Func f, Var var);

    /** Schedule a function to be computed within the iteration over
     * some dimension of an update domain. Produces equivalent code
     * to the version of compute_at that takes a Var. */
    EXPORT Func &compute_at(Func f, RVar var);

    /** Compute all of this function once ahead of time. Reusing
     * the example in \ref Func::compute_at :
     *
     \code
     Func f, g;
     Var x, y;
     g(x, y) = x*y;
     f(x, y) = g(x, y) + g(x, y+1) + g(x+1, y) + g(x+1, y+1);

     g.compute_root();
     \endcode
     *
     * is equivalent to
     *
     \code
     int f[height][width];
     int g[height+1][width+1];
     for (int y = 0; y < height+1; y++) {
         for (int x = 0; x < width+1; x++) {
             g[y][x] = x*y;
         }
     }
     for (int y = 0; y < height; y++) {
         for (int x = 0; x < width; x++) {
             f[y][x] = g[y][x] + g[y+1][x] + g[y][x+1] + g[y+1][x+1];
         }
     }
     \endcode
     *
     * g is computed once ahead of time, and enough is computed to
     * satisfy all uses of it. This does no redundant work (each point
     * in g is evaluated once), but has poor locality (values of g are
     * probably not still in cache when they are used by f), and
     * allocates lots of temporary memory to store g.
     */
    EXPORT Func &compute_root();

    /** Use the halide_memoization_cache_... interface to store a
     *  computed version of this function across invocations of the
     *  Func.
     */
    EXPORT Func &memoize();


    /** Allocate storage for this function within f's loop over
     * var. Scheduling storage is optional, and can be used to
     * separate the loop level at which storage occurs from the loop
     * level at which computation occurs to trade off between locality
     * and redundant work. This can open the door for two types of
     * optimization.
     *
     * Consider again the pipeline from \ref Func::compute_at :
     \code
     Func f, g;
     Var x, y;
     g(x, y) = x*y;
     f(x, y) = g(x, y) + g(x+1, y) + g(x, y+1) + g(x+1, y+1);
     \endcode
     *
     * If we schedule it like so:
     *
     \code
     g.compute_at(f, x).store_at(f, y);
     \endcode
     *
     * Then the computation of g takes place within the loop over x,
     * but the storage takes place within the loop over y:
     *
     \code
     int f[height][width];
     for (int y = 0; y < height; y++) {
         int g[2][width+1];
         for (int x = 0; x < width; x++) {
             g[0][x] = x*y;
             g[0][x+1] = (x+1)*y;
             g[1][x] = x*(y+1);
             g[1][x+1] = (x+1)*(y+1);
             f[y][x] = g[0][x] + g[1][x] + g[0][x+1] + g[1][x+1];
         }
     }
     \endcode
     *
     * Provided the for loop over x is serial, halide then
     * automatically performs the following sliding window
     * optimization:
     *
     \code
     int f[height][width];
     for (int y = 0; y < height; y++) {
         int g[2][width+1];
         for (int x = 0; x < width; x++) {
             if (x == 0) {
                 g[0][x] = x*y;
                 g[1][x] = x*(y+1);
             }
             g[0][x+1] = (x+1)*y;
             g[1][x+1] = (x+1)*(y+1);
             f[y][x] = g[0][x] + g[1][x] + g[0][x+1] + g[1][x+1];
         }
     }
     \endcode
     *
     * Two of the assignments to g only need to be done when x is
     * zero. The rest of the time, those sites have already been
     * filled in by a previous iteration. This version has the
     * locality of compute_at(f, x), but allocates more memory and
     * does much less redundant work.
     *
     * Halide then further optimizes this pipeline like so:
     *
     \code
     int f[height][width];
     for (int y = 0; y < height; y++) {
         int g[2][2];
         for (int x = 0; x < width; x++) {
             if (x == 0) {
                 g[0][0] = x*y;
                 g[1][0] = x*(y+1);
             }
             g[0][(x+1)%2] = (x+1)*y;
             g[1][(x+1)%2] = (x+1)*(y+1);
             f[y][x] = g[0][x%2] + g[1][x%2] + g[0][(x+1)%2] + g[1][(x+1)%2];
         }
     }
     \endcode
     *
     * Halide has detected that it's possible to use a circular buffer
     * to represent g, and has reduced all accesses to g modulo 2 in
     * the x dimension. This optimization only triggers if the for
     * loop over x is serial, and if halide can statically determine
     * some power of two large enough to cover the range needed. For
     * powers of two, the modulo operator compiles to more efficient
     * bit-masking. This optimization reduces memory usage, and also
     * improves locality by reusing recently-accessed memory instead
     * of pulling new memory into cache.
     *
     */
    EXPORT Func &store_at(Func f, Var var);

    /** Equivalent to the version of store_at that takes a Var, but
     * schedules storage within the loop over a dimension of a
     * reduction domain */
    EXPORT Func &store_at(Func f, RVar var);

    /** Equivalent to \ref Func::store_at, but schedules storage
     * outside the outermost loop. */
    EXPORT Func &store_root();

    /** Aggressively inline all uses of this function. This is the
     * default schedule, so you're unlikely to need to call this. For
     * a Func with an update definition, that means it gets computed
     * as close to the innermost loop as possible.
     *
     * Consider once more the pipeline from \ref Func::compute_at :
     *
     \code
     Func f, g;
     Var x, y;
     g(x, y) = x*y;
     f(x, y) = g(x, y) + g(x+1, y) + g(x, y+1) + g(x+1, y+1);
     \endcode
     *
     * Leaving g as inline, this compiles to code equivalent to the following C:
     *
     \code
     int f[height][width];
     for (int y = 0; y < height; y++) {
         for (int x = 0; x < width; x++) {
             f[y][x] = x*y + x*(y+1) + (x+1)*y + (x+1)*(y+1);
         }
     }
     \endcode
     */
    EXPORT Func &compute_inline();

    /** Get a handle on an update step for the purposes of scheduling
     * it. */
    EXPORT Stage update(int idx = 0);

    /** Trace all loads from this Func by emitting calls to
     * halide_trace. If the Func is inlined, this has no
     * effect. */
    EXPORT Func &trace_loads();

    /** Trace all stores to the buffer backing this Func by emitting
     * calls to halide_trace. If the Func is inlined, this call
     * has no effect. */
    EXPORT Func &trace_stores();

    /** Trace all realizations of this Func by emitting calls to
     * halide_trace. */
    EXPORT Func &trace_realizations();

    /** Get a handle on the internal halide function that this Func
     * represents. Useful if you want to do introspection on Halide
     * functions */
    Internal::Function function() const {
        return func;
    }

    /** You can cast a Func to its pure stage for the purposes of
     * scheduling it. */
    operator Stage() const;

    /** Get a handle on the output buffer for this Func. Only relevant
     * if this is the output Func in a pipeline. Useful for making
     * static promises about strides, mins, and extents. */
    // @{
    EXPORT OutputImageParam output_buffer() const;
    EXPORT std::vector<OutputImageParam> output_buffers() const;
    // @}

    /** Casting a function to an expression is equivalent to calling
     * the function with zero arguments. Implicit variables will be
     * injected according to the function's dimensionality
     * (see \ref Var::implicit).
     *
     * This lets you write things like:
     *
     \code
     Func f, g;
     Var x;
     g(x) = ...
     f(_) = g * 2;
     \endcode
    */
    operator Expr() const {
        return (*this)(_);
    }

    /** Use a Func as an argument to an external stage. */
    operator ExternFuncArgument() const {
        return ExternFuncArgument(func);
    }

    /** Infer the arguments to the Func, sorted into a canonical order:
     * all buffers (sorted alphabetically by name), followed by all non-buffers
     * (sorted alphabetically by name).
     This lets you write things like:
     \code
     func.compile_to_assembly("/dev/stdout", func.infer_arguments());
     \endcode
     */
    EXPORT std::vector<Argument> infer_arguments() const;

};

 /** JIT-Compile and run enough code to evaluate a Halide
  * expression. This can be thought of as a scalar version of
  * \ref Func::realize */
template<typename T>
NO_INLINE T evaluate(Expr e) {
    user_assert(e.type() == type_of<T>())
        << "Can't evaluate expression "
        << e << " of type " << e.type()
        << " as a scalar of type " << type_of<T>() << "\n";
    Func f;
    f() = e;
    Image<T> im = f.realize();
    return im(0);
}

/** JIT-compile and run enough code to evaluate a Halide Tuple. */
// @{
template<typename A, typename B>
NO_INLINE void evaluate(Tuple t, A *a, B *b) {
    user_assert(t[0].type() == type_of<A>())
        << "Can't evaluate expression "
        << t[0] << " of type " << t[0].type()
        << " as a scalar of type " << type_of<A>() << "\n";
    user_assert(t[1].type() == type_of<B>())
        << "Can't evaluate expression "
        << t[1] << " of type " << t[1].type()
        << " as a scalar of type " << type_of<B>() << "\n";

    Func f;
    f() = t;
    Realization r = f.realize();
    *a = Image<A>(r[0])(0);
    *b = Image<B>(r[1])(0);
}

template<typename A, typename B, typename C>
NO_INLINE void evaluate(Tuple t, A *a, B *b, C *c) {
    user_assert(t[0].type() == type_of<A>())
        << "Can't evaluate expression "
        << t[0] << " of type " << t[0].type()
        << " as a scalar of type " << type_of<A>() << "\n";
    user_assert(t[1].type() == type_of<B>())
        << "Can't evaluate expression "
        << t[1] << " of type " << t[1].type()
        << " as a scalar of type " << type_of<B>() << "\n";
    user_assert(t[2].type() == type_of<C>())
        << "Can't evaluate expression "
        << t[2] << " of type " << t[2].type()
        << " as a scalar of type " << type_of<C>() << "\n";

    Func f;
    f() = t;
    Realization r = f.realize();
    *a = Image<A>(r[0])(0);
    *b = Image<B>(r[1])(0);
    *c = Image<C>(r[2])(0);
}

template<typename A, typename B, typename C, typename D>
NO_INLINE void evaluate(Tuple t, A *a, B *b, C *c, D *d) {
    user_assert(t[0].type() == type_of<A>())
        << "Can't evaluate expression "
        << t[0] << " of type " << t[0].type()
        << " as a scalar of type " << type_of<A>() << "\n";
    user_assert(t[1].type() == type_of<B>())
        << "Can't evaluate expression "
        << t[1] << " of type " << t[1].type()
        << " as a scalar of type " << type_of<B>() << "\n";
    user_assert(t[2].type() == type_of<C>())
        << "Can't evaluate expression "
        << t[2] << " of type " << t[2].type()
        << " as a scalar of type " << type_of<C>() << "\n";
    user_assert(t[3].type() == type_of<D>())
        << "Can't evaluate expression "
        << t[3] << " of type " << t[3].type()
        << " as a scalar of type " << type_of<D>() << "\n";

    Func f;
    f() = t;
    Realization r = f.realize();
    *a = Image<A>(r[0])(0);
    *b = Image<B>(r[1])(0);
    *c = Image<C>(r[2])(0);
    *d = Image<D>(r[3])(0);
}
 // @}


/** JIT-Compile and run enough code to evaluate a Halide
 * expression. This can be thought of as a scalar version of
 * \ref Func::realize. Can use GPU if jit target from environment
 * specifies one.
 */
template<typename T>
NO_INLINE T evaluate_may_gpu(Expr e) {
    user_assert(e.type() == type_of<T>())
        << "Can't evaluate expression "
        << e << " of type " << e.type()
        << " as a scalar of type " << type_of<T>() << "\n";
    bool has_gpu_feature = get_jit_target_from_environment().has_gpu_feature();
    Func f;
    f() = e;
    if (has_gpu_feature) {
        f.gpu_single_thread();
    }
    Image<T> im = f.realize();
    return im(0);
}

/** JIT-compile and run enough code to evaluate a Halide Tuple. Can
 *  use GPU if jit target from environment specifies one. */
// @{
template<typename A, typename B>
NO_INLINE void evaluate_may_gpu(Tuple t, A *a, B *b) {
    user_assert(t[0].type() == type_of<A>())
        << "Can't evaluate expression "
        << t[0] << " of type " << t[0].type()
        << " as a scalar of type " << type_of<A>() << "\n";
    user_assert(t[1].type() == type_of<B>())
        << "Can't evaluate expression "
        << t[1] << " of type " << t[1].type()
        << " as a scalar of type " << type_of<B>() << "\n";

    bool has_gpu_feature = get_jit_target_from_environment().has_gpu_feature();
    Func f;
    f() = t;
    if (has_gpu_feature) {
        f.gpu_single_thread();
    }
    Realization r = f.realize();
    *a = Image<A>(r[0])(0);
    *b = Image<B>(r[1])(0);
}

template<typename A, typename B, typename C>
NO_INLINE void evaluate_may_gpu(Tuple t, A *a, B *b, C *c) {
    user_assert(t[0].type() == type_of<A>())
        << "Can't evaluate expression "
        << t[0] << " of type " << t[0].type()
        << " as a scalar of type " << type_of<A>() << "\n";
    user_assert(t[1].type() == type_of<B>())
        << "Can't evaluate expression "
        << t[1] << " of type " << t[1].type()
        << " as a scalar of type " << type_of<B>() << "\n";
    user_assert(t[2].type() == type_of<C>())
        << "Can't evaluate expression "
        << t[2] << " of type " << t[2].type()
        << " as a scalar of type " << type_of<C>() << "\n";
    bool has_gpu_feature = get_jit_target_from_environment().has_gpu_feature();
    Func f;
    f() = t;
    if (has_gpu_feature) {
        f.gpu_single_thread();
    }
    Realization r = f.realize();
    *a = Image<A>(r[0])(0);
    *b = Image<B>(r[1])(0);
    *c = Image<C>(r[2])(0);
}

template<typename A, typename B, typename C, typename D>
NO_INLINE void evaluate_may_gpu(Tuple t, A *a, B *b, C *c, D *d) {
    user_assert(t[0].type() == type_of<A>())
        << "Can't evaluate expression "
        << t[0] << " of type " << t[0].type()
        << " as a scalar of type " << type_of<A>() << "\n";
    user_assert(t[1].type() == type_of<B>())
        << "Can't evaluate expression "
        << t[1] << " of type " << t[1].type()
        << " as a scalar of type " << type_of<B>() << "\n";
    user_assert(t[2].type() == type_of<C>())
        << "Can't evaluate expression "
        << t[2] << " of type " << t[2].type()
        << " as a scalar of type " << type_of<C>() << "\n";
    user_assert(t[3].type() == type_of<D>())
        << "Can't evaluate expression "
        << t[3] << " of type " << t[3].type()
        << " as a scalar of type " << type_of<D>() << "\n";

    bool has_gpu_feature = get_jit_target_from_environment().has_gpu_feature();
    Func f;
    f() = t;
    if (has_gpu_feature) {
        f.gpu_single_thread();
    }
    Realization r = f.realize();
    *a = Image<A>(r[0])(0);
    *b = Image<B>(r[1])(0);
    *c = Image<C>(r[2])(0);
    *d = Image<D>(r[3])(0);
}
// @}

}


#endif<|MERGE_RESOLUTION|>--- conflicted
+++ resolved
@@ -441,10 +441,7 @@
     // Helper function for recursive reordering support
     EXPORT Func &reorder_storage(const std::vector<Var> &dims, size_t start);
 
-<<<<<<< HEAD
     /** TODO: docuemnt. Note that externs is modified. */
-=======
->>>>>>> 7307d155
     static std::vector<Internal::JITModule> make_externs_jit_module(const Target &target,
                                                                     std::map<std::string, JITExtern> &externs_in_out);
 
@@ -662,13 +659,8 @@
      * then you can call this ahead of time. Default is to use the Target
      * returned from Halide::get_jit_target_from_environment()
      */
-<<<<<<< HEAD
     EXPORT void compile_jit(const Target &target = get_jit_target_from_environment(),
                             const std::map<std::string, JITExtern> &externs = std::map<std::string, JITExtern>());
-=======
-    EXPORT void *compile_jit(const Target &target = get_jit_target_from_environment(),
-                             const std::map<std::string, JITExtern> &externs = std::map<std::string, JITExtern>());
->>>>>>> 7307d155
 
     /** Set the error handler function that be called in the case of
      * runtime errors during halide pipelines. If you are compiling
