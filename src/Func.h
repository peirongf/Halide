--- conflicted
+++ resolved
@@ -483,13 +483,9 @@
      * disassemble anything, or if you need to feed the assembly into
      * some custom toolchain to produce an object file (e.g. iOS) */
     //@{
-<<<<<<< HEAD
     EXPORT void compile_to_assembly(const std::string &filename,
                                     const Target &target = get_target_from_environment());
-    EXPORT void compile_to_assembly(const std::string &filename, std::vector<Argument>, const std::string &fn_name,
-=======
     EXPORT void compile_to_assembly(const std::string &filename, const std::vector<Argument> &, const std::string &fn_name,
->>>>>>> 1d7fd3e5
                                     const Target &target = get_target_from_environment());
     EXPORT void compile_to_assembly(const std::string &filename, const std::vector<Argument> &,
                                     const Target &target = get_target_from_environment());
